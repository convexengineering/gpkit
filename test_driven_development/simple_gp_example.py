"""
SIMPLE GP FOR AIRCRAFT

This file is an example to test out the gpkit interface.

The file is heavily commented, not just because it's an example but
  also to show the potential for clear and self-explanatory modeling.

The file 'Simple GP for Aircraft.ipynb' in this folder has the same
  example but as an iPython Notebook (and with graphs).
"""

from numpy import linspace, zeros, pi
import gpkit

from line_profiler import LineProfiler

try:
    from line_profiler import LineProfiler

    def do_profile(follow=[]):
        def inner(func):
            def profiled_func(*args, **kwargs):
                try:
                    profiler = LineProfiler()
                    profiler.add_function(func)
                    for f in follow:
                        profiler.add_function(f)
                    profiler.enable_by_count()
                    return func(*args, **kwargs)
                finally:
                    profiler.print_stats()
            return profiled_func
        return inner

except ImportError:
    def do_profile(follow=[]):
        "Helpful if you accidentally leave in production!"
        def inner(func):
            def nothing(*args, **kwargs):
                return func(*args, **kwargs)
            return nothing
        return inner


### INITALIZE ###
constants = {
  'CDA0': 0.03062702,  # [m^2] fuselage drag area
  'rho': 1.23,         # [kg/m^3] density of air
  'mu': 1.78e-5,       # [kg/(m*s)] viscosity of air
  'S_wet_ratio': 2.05, # wetted area ratio
  'k': 1.2,            # [-] form factor
  'e': 0.96,           # [-] Oswald efficiency factor
  'W_0': 4940,         # [N] aircraft weight excluding wing
  'N_ult': 2.5,        # [-] ultimate load factor
  'tau': 0.12,         # [-] airfoil thickness to chord ratio
  'C_Lmax': 2.0,       # [-] max CL, flaps down
  'V': None,           # [m/s] cruising speed, to be iterated over
  'V_min': None,       # [m/s] takeoff speed, to be iterated over 
}
gpkit.monify_up(globals(), constants)

## free variables ##
freevars = [
  'A', # [-] aspect ratio
  'S', # [m^2] total wing area
  'C_D', # [-] Drag coefficient of wing
  'C_L', # [-] Lift coefficent of wing
  'C_f', # [-] skin friction coefficient
  'Re', # [-] Reynold's number
  'W', # [N] total aircraft weight
  'W_w' # [N] wing weight
]
gpkit.monify_up(globals(), freevars)

# drag modeling
C_D_fuse = CDA0/S # fuselage viscous drag
C_D_wpar = k*C_f*S_wet_ratio # wing parasitic drag
C_D_ind = C_L**2/(pi*A*e) # induced drag

# wing-weight modeling
W_w_surf = 45.24*S # surface weight
W_w_strc = 8.71e-5*(N_ult*A**1.5*(W_0*W*S)**0.5)/tau # structural weight


from gpkit._mosek.expopt import imize as optimizer
gp = gpkit.GP( # minimize
               0.5*rho*S*C_D*V**2, 
             [ # subject to
              Re <= (rho/mu)*V*(S/A)**0.5,
              C_f >= 0.074/Re**0.2,
              W <= 0.5*rho*S*C_L*V**2,
              W <= 0.5*rho*S*C_Lmax*V_min**2,
              W >= W_0 + W_w,
              W_w >= W_w_surf + W_w_strc,
              C_D >= C_D_fuse + C_D_wpar + C_D_ind
             ], solver='attached',
                options={'solver': optimizer})


@do_profile(follow=[gp.solve, optimizer])
def solve_all(gp, shape, Vs, V_mins):
  data = {var: zeros(shape) for var in freevars}
  for i, V in enumerate(Vs):
    constants.update({'V': V})
    for j, V_min in enumerate(V_mins):
        constants.update({'V_min': V_min})
        gp.replace_constants(constants)
        sol = gp.solve()
        for var in sol:  data[var][i,j] = sol[var]
  return data

from numpy import linspace, zeros
shape = (30,30)
<<<<<<< HEAD
V_range = linspace(45, 55, shape[0])
V_min_range = linspace(20, 25, shape[1])



### SOLVE ###
## ready the arrays ##
data = {}
for var in varstr.split():
  data[var] = zeros(shape)

from time import time
start_time = time()

from gpkit._mosek.expopt import imize as optimizer

## sweep through takeoff and cruising speeds ##
@do_profile(follow=[gpkit.minimize, optimizer])
def go():
  for i, V in enumerate(V_range):
    for j, V_min in enumerate(V_min_range):
      ## solve inside the loop ##
      sol = gpkit.minimize(
               0.5*rho*S*C_D*V**2, # [N] total drag force
              [ # subject to #
               Re <= (rho/mu)*V*(S/A)**0.5, # should be driven to equality
               C_f >= 0.074/Re**0.2, # fully turbulent boundary layer approx.
               W <= 0.5*rho*S*C_L*V**2, # cruising lift
               W <= 0.5*rho*S*C_Lmax*V_min**2, # takeoff lift
               W >= W_0 + W_w, # should be driven to equality
               W_w >= W_w_surf + W_w_strc, # see 'wing-weight modeling' above
               C_D >= C_D_fuse + C_D_wpar + C_D_ind # see 'drag modeling' above
              ],
                'attached', {'solver': optimizer})
      # save solution to arrays
      for var in sol:  data[var][i,j] = sol[var]

  return data

data = go()
=======
Vs = linspace(45, 55, shape[0])
V_mins = linspace(20, 25, shape[1])

data = solve_all(gp, shape, Vs, V_mins)
>>>>>>> f38e25e4

print "           | Averages"
for key, table in data.iteritems():
  val = table.mean().mean()
  if val < 100 and val > 0.1:
    valstr = ("%4.3f" % val)[:4]
  else:
    valstr = "%2.2e" % val
  print "%10s" % key, ":", valstr
<<<<<<< HEAD
print "           |"
=======
print "           |"
>>>>>>> f38e25e4
<|MERGE_RESOLUTION|>--- conflicted
+++ resolved
@@ -112,53 +112,10 @@
 
 from numpy import linspace, zeros
 shape = (30,30)
-<<<<<<< HEAD
-V_range = linspace(45, 55, shape[0])
-V_min_range = linspace(20, 25, shape[1])
-
-
-
-### SOLVE ###
-## ready the arrays ##
-data = {}
-for var in varstr.split():
-  data[var] = zeros(shape)
-
-from time import time
-start_time = time()
-
-from gpkit._mosek.expopt import imize as optimizer
-
-## sweep through takeoff and cruising speeds ##
-@do_profile(follow=[gpkit.minimize, optimizer])
-def go():
-  for i, V in enumerate(V_range):
-    for j, V_min in enumerate(V_min_range):
-      ## solve inside the loop ##
-      sol = gpkit.minimize(
-               0.5*rho*S*C_D*V**2, # [N] total drag force
-              [ # subject to #
-               Re <= (rho/mu)*V*(S/A)**0.5, # should be driven to equality
-               C_f >= 0.074/Re**0.2, # fully turbulent boundary layer approx.
-               W <= 0.5*rho*S*C_L*V**2, # cruising lift
-               W <= 0.5*rho*S*C_Lmax*V_min**2, # takeoff lift
-               W >= W_0 + W_w, # should be driven to equality
-               W_w >= W_w_surf + W_w_strc, # see 'wing-weight modeling' above
-               C_D >= C_D_fuse + C_D_wpar + C_D_ind # see 'drag modeling' above
-              ],
-                'attached', {'solver': optimizer})
-      # save solution to arrays
-      for var in sol:  data[var][i,j] = sol[var]
-
-  return data
-
-data = go()
-=======
 Vs = linspace(45, 55, shape[0])
 V_mins = linspace(20, 25, shape[1])
 
 data = solve_all(gp, shape, Vs, V_mins)
->>>>>>> f38e25e4
 
 print "           | Averages"
 for key, table in data.iteritems():
@@ -168,8 +125,5 @@
   else:
     valstr = "%2.2e" % val
   print "%10s" % key, ":", valstr
-<<<<<<< HEAD
 print "           |"
-=======
-print "           |"
->>>>>>> f38e25e4
+
