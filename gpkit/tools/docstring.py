"Docstring-parsing methods"
import numpy as np
import re


def expected_unbounded(instance, doc):
    "Gets expected-unbounded variables from a string"
    # pylint: disable=too-many-locals,too-many-nested-blocks
    exp_unbounded = set()
    for direction in ["upper", "lower"]:
        flag = direction[0].upper()+direction[1:]+" Unbounded\n"
        count = doc.count(flag)
        if count == 0:
            continue
        elif count > 1:
            raise ValueError("multiple instances of %s" % flag)
        idx = doc.index(flag) + len(flag)
        idx2 = doc[idx:].index("\n")
        try:
            idx3 = doc[idx:][idx2+1:].index("\n\n")
        except ValueError:
            idx3 = doc[idx:][idx2+1:].index("\n")
        varstrs = doc[idx:][idx2+1:][:idx3].strip()
        varstrs = varstrs.replace("\n", ", ")  # cross newlines
        varstrs = re.sub(" +", " ", varstrs)   # multiple-whitespace removal
        if varstrs:
            for var in varstrs.split(", "):
                if " (if " in var:  # it's a conditional!
                    var, condition = var.split(" (if ")
                    assert condition[-1] == ")"
                    condition = condition[:-1]
                    invert = condition[:4] == "not "
                    if invert:
                        condition = condition[4:]
                        if getattr(instance, condition):
                            continue
                    elif not getattr(instance, condition):
                        continue
                try:
                    obj = instance
                    for subdot in var.split("."):
                        obj = getattr(obj, subdot)
                    variables = obj
                except AttributeError:
                    raise AttributeError("`%s` is noted in %s as "
                                         "unbounded, but is not "
                                         "an attribute of that model."
                                         % (var, instance.__class__.__name__))
                if not hasattr(variables, "shape"):
                    variables = np.array([variables])
                it = np.nditer(variables, flags=['multi_index', 'refs_ok'])
                while not it.finished:
                    i = it.multi_index
                    it.iternext()
                    exp_unbounded.add((variables[i].key, direction))
    return exp_unbounded


def parse_variables(string):
    # pylint: disable=too-many-locals, too-many-branches, too-many-statements, too-many-nested-blocks
    "Parses a string to determine what variables to create from it"
    outstr = ""
    ostring = string
    flag = "Constants\n"
    count = string.count(flag)
    if count:
        outstr += "from gpkit import Variable\n"
        for _ in range(count):
            idx = string.index(flag)
            string = string[idx:]
            if idx == -1:
                idx = 0
                skiplines = 0
            else:
                skiplines = 2
            for line in string.split("\n")[skiplines:]:
                try:
                    unitstart, unitend = line.index("["), line.index("]")
                except ValueError:
                    break
                units = line[unitstart+1:unitend]
                labelstart = unitend + 1
                if labelstart < len(line):
                    while line[labelstart] == " ":
                        labelstart += 1
                    label = line[labelstart:].replace("'", "\\'")
                    nameval = line[:unitstart].split()
                    if len(nameval) != 2:
                        raise ValueError("constant %s did not have a value!"
                                         % nameval[0])
                    out = ("{0} = self.{0}"
                           " = Variable('{0}', {1}, '{2}', '{3}',"
                           "constant=True)\n")
                    outstr += out.format(nameval[0], nameval[1], units, label)
            string = string[len(flag):]
    string = ostring
    flag = "Variables\n"
    count = string.count(flag)
    if count:
        outstr += "from gpkit import Variable\n"
        for _ in range(count):
            idx = string.index(flag)
            string = string[idx:]
            if idx == -1:
                idx = 0
                skiplines = 0
            else:
                skiplines = 2
            for line in string.split("\n")[skiplines:]:
                try:
                    unitstart, unitend = line.index("["), line.index("]")
                except ValueError:
                    break
                units = line[unitstart+1:unitend]
                labelstart = unitend + 1
                if labelstart < len(line):
                    while line[labelstart] == " ":
                        labelstart += 1
                    label = line[labelstart:].replace("'", "\\'")
                    nameval = line[:unitstart].split()
                    if len(nameval) == 2:
                        out = ("{0} = self.{0}"
                               " = Variable('{0}', {1}, '{2}', '{3}')\n")
                        outstr += out.format(nameval[0], nameval[1], units,
                                             label)
                    elif len(nameval) == 1:
                        out = ("{0} = self.{0}"
                               " = Variable('{0}', '{1}', '{2}')\n")
                        outstr += out.format(nameval[0], units, label)
            string = string[len(flag):]
<<<<<<< HEAD
    string = ostring
    flag = "Variables of length"
    count = string.count(flag)
    if count:
        outstr += "\nfrom gpkit import VectorVariable\n"
        for _ in range(count):
            idx = string.index(flag)
            string = string[idx:]
            idx2 = string.index("\n")
            length = string[len(flag):idx2].strip()
            string = string[idx2:]
            if idx == -1:
                idx = 0
                skiplines = 0
            else:
                skiplines = 2
            for line in string.split("\n")[skiplines:]:
                try:
                    unitstart, unitend = line.index("["), line.index("]")
                except ValueError:
                    break
                units = line[unitstart+1:unitend]
                labelstart = unitend + 1
                if labelstart < len(line):
                    while line[labelstart] == " ":
                        labelstart += 1
                    label = line[labelstart:]
                    nameval = line[:unitstart].split()
                    if len(nameval) == 2:
                        out = ("{0} = self.{0} = VectorVariable({4},"
                               " '{0}', {1}, '{2}', '{3}')\n")
                        outstr += out.format(nameval[0], nameval[1],
                                             units, label, length)
                    elif len(nameval) == 1:
                        out = ("{0} = self.{0} = VectorVariable({3},"
                               " '{0}', '{1}', '{2}')\n")
                        outstr += out.format(nameval[0], units, label,
                                             length)
            string = string[len(flag):]
=======
        string = ostring
        flag = "Variables of length"
        count = string.count(flag)
        if count:
            outstr += "\nfrom gpkit import VectorVariable\n"
            for _ in range(count):
                idx = string.index(flag)
                string = string[idx:]
                idx2 = string.index("\n")
                length = string[len(flag):idx2].strip()
                string = string[idx2:]
                if idx == -1:
                    idx = 0
                    skiplines = 0
                else:
                    skiplines = 2
                for line in string.split("\n")[skiplines:]:
                    try:
                        unitstart, unitend = line.index("["), line.index("]")
                    except ValueError:
                        break
                    units = line[unitstart+1:unitend]
                    labelstart = unitend + 1
                    if labelstart < len(line):
                        while line[labelstart] == " ":
                            labelstart += 1
                        label = line[labelstart:].replace("'", "\\'")
                        nameval = line[:unitstart].split()
                        if len(nameval) == 2:
                            out = ("{0} = self.{0} = VectorVariable({4},"
                                   " '{0}', {1}, '{2}', '{3}')\n")
                            outstr += out.format(nameval[0], nameval[1],
                                                 units, label, length)
                        elif len(nameval) == 1:
                            out = ("{0} = self.{0} = VectorVariable({3},"
                                   " '{0}', '{1}', '{2}')\n")
                            outstr += out.format(nameval[0], units, label,
                                                 length)
                string = string[len(flag):]
>>>>>>> 2a575462
    return outstr<|MERGE_RESOLUTION|>--- conflicted
+++ resolved
@@ -128,7 +128,6 @@
                                " = Variable('{0}', '{1}', '{2}')\n")
                         outstr += out.format(nameval[0], units, label)
             string = string[len(flag):]
-<<<<<<< HEAD
     string = ostring
     flag = "Variables of length"
     count = string.count(flag)
@@ -155,7 +154,7 @@
                 if labelstart < len(line):
                     while line[labelstart] == " ":
                         labelstart += 1
-                    label = line[labelstart:]
+                    label = line[labelstart:].replace("'", "\\'")
                     nameval = line[:unitstart].split()
                     if len(nameval) == 2:
                         out = ("{0} = self.{0} = VectorVariable({4},"
@@ -168,45 +167,4 @@
                         outstr += out.format(nameval[0], units, label,
                                              length)
             string = string[len(flag):]
-=======
-        string = ostring
-        flag = "Variables of length"
-        count = string.count(flag)
-        if count:
-            outstr += "\nfrom gpkit import VectorVariable\n"
-            for _ in range(count):
-                idx = string.index(flag)
-                string = string[idx:]
-                idx2 = string.index("\n")
-                length = string[len(flag):idx2].strip()
-                string = string[idx2:]
-                if idx == -1:
-                    idx = 0
-                    skiplines = 0
-                else:
-                    skiplines = 2
-                for line in string.split("\n")[skiplines:]:
-                    try:
-                        unitstart, unitend = line.index("["), line.index("]")
-                    except ValueError:
-                        break
-                    units = line[unitstart+1:unitend]
-                    labelstart = unitend + 1
-                    if labelstart < len(line):
-                        while line[labelstart] == " ":
-                            labelstart += 1
-                        label = line[labelstart:].replace("'", "\\'")
-                        nameval = line[:unitstart].split()
-                        if len(nameval) == 2:
-                            out = ("{0} = self.{0} = VectorVariable({4},"
-                                   " '{0}', {1}, '{2}', '{3}')\n")
-                            outstr += out.format(nameval[0], nameval[1],
-                                                 units, label, length)
-                        elif len(nameval) == 1:
-                            out = ("{0} = self.{0} = VectorVariable({3},"
-                                   " '{0}', '{1}', '{2}')\n")
-                            outstr += out.format(nameval[0], units, label,
-                                                 length)
-                string = string[len(flag):]
->>>>>>> 2a575462
     return outstr