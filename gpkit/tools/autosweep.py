"Tools for optimal fits to GP sweeps"
from __future__ import print_function
from time import time
import numpy as np
from ..small_classes import Count
from ..small_scripts import mag
from ..solution_array import SolutionArray
from ..exceptions import InvalidGPConstraint


class BinarySweepTree(object):  # pylint: disable=too-many-instance-attributes
    """Spans a line segment. May contain two subtrees that divide the segment.

    Attributes
    ----------

    bounds : two-element list
        The left and right boundaries of the segment

    sols : two-element list
        The left and right solutions of the segment

    costs : array
        The left and right logcosts of the segment

    splits : None or two-element list
        If not None, contains the left and right subtrees

    splitval : None or float
        The worst-error point, where the split will be if tolerance is too low

    splitlb : None or float
        The cost lower bound at splitval

    splitub : None or float
        The cost upper bound at splitval
    """

    def __init__(self, bounds, sols, sweptvar, costposy):
        if len(bounds) != 2:
            raise ValueError("bounds must be of length 2.")
        if bounds[1] <= bounds[0]:
            raise ValueError("bounds[0] must be smaller than bounds[1].")
        self.bounds = bounds
        self.sols = sols
        self.costs = np.log([mag(sol["cost"]) for sol in sols])
        self.splits = None
        self.splitval = None
        self.splitlb = None
        self.splitub = None
        self.sweptvar = sweptvar
        self.costposy = costposy

    def add_split(self, splitval, splitsol):
        "Creates subtrees from bounds[0] to splitval and splitval to bounds[1]"
        if self.splitval:
            raise ValueError("split already exists!")
        if splitval <= self.bounds[0] or splitval >= self.bounds[1]:
            raise ValueError("split value is at or outside bounds.")
        self.splitval = splitval
        self.splits = [BinarySweepTree([self.bounds[0], splitval],
                                       [self.sols[0], splitsol],
                                       self.sweptvar, self.costposy),
                       BinarySweepTree([splitval, self.bounds[1]],
                                       [splitsol, self.sols[1]],
                                       self.sweptvar, self.costposy)]

    def add_splitcost(self, splitval, splitlb, splitub):
        "Adds a splitval, lower bound, and upper bound"
        if self.splitval:
            raise ValueError("split already exists!")
        if splitval <= self.bounds[0] or splitval >= self.bounds[1]:
            raise ValueError("split value is at or outside bounds.")
        self.splitval = splitval
        self.splitlb, self.splitub = splitlb, splitub

    def posy_at(self, posy, value):
        """Logspace interpolates between sols to get posynomial values.

        No guarantees, just like a regular sweep.
        """
        if value < self.bounds[0] or value > self.bounds[1]:
            raise ValueError("query value is outside bounds.")
        bst = self.min_bst(value)
        lo, hi = bst.bounds
        loval, hival = [sol(posy) for sol in bst.sols]
        lo, hi, loval, hival = np.log(list(map(mag, [lo, hi, loval, hival])))
        interp = (hi-np.log(value))/float(hi-lo)
        return np.exp(interp*loval + (1-interp)*hival)

    def cost_at(self, _, value, bound=None):
        "Logspace interpolates between split and costs. Guaranteed bounded."
        if value < self.bounds[0] or value > self.bounds[1]:
            raise ValueError("query value is outside bounds.")
        bst = self.min_bst(value)
        if bst.splitlb:
            if bound:
                if bound == "lb":
                    splitcost = np.exp(bst.splitlb)
                elif bound == "ub":
                    splitcost = np.exp(bst.splitub)
            else:
                splitcost = np.exp((bst.splitlb + bst.splitub)/2)
            if value <= bst.splitval:
                lo, hi = bst.bounds[0], bst.splitval
                loval, hival = bst.sols[0]["cost"], splitcost
            else:
                lo, hi = bst.splitval, bst.bounds[1]
                loval, hival = splitcost, bst.sols[1]["cost"]
        else:
            lo, hi = bst.bounds
            loval, hival = [sol["cost"] for sol in bst.sols]
        lo, hi, loval, hival = np.log(list(map(mag, [lo, hi, loval, hival])))
        interp = (hi-np.log(value))/float(hi-lo)
        return np.exp(interp*loval + (1-interp)*hival)

    def min_bst(self, value):
        "Returns smallest bst around value."
        if not self.splits:
            return self
        choice = self.splits[0] if value <= self.splitval else self.splits[1]
        return choice.min_bst(value)

    def sample_at(self, values):
        "Creates a SolutionOracle at a given range of values"
        return SolutionOracle(self, values)

    @property
    def sollist(self):
        "Returns a list of all the solutions in an autosweep"
        sollist = [self.sols[0]]
        if self.splits:
            sollist.extend(self.splits[0].sollist[1:])
            sollist.extend(self.splits[1].sollist[1:-1])
        sollist.append(self.sols[1])
        return sollist

    @property
    def solarray(self):
        "Returns a solution array of all the solutions in an autosweep"
        solution = SolutionArray()
        for sol in self.sollist:
            solution.append(sol.program.result)
        solution.to_arrays()
        units = getattr(self.sols[0]["cost"], "units", None)
        if units:
            solution["cost"] = solution["cost"] * units
        return solution

    def save(self, filename="autosweep.p"):
        """Pickles the autosweep and saves it to a file.

        The saved autosweep is identical except for two things:
            - the cost is made unitless
            - each solution's 'program' attribute is removed

        Solution can then be loaded with e.g.:
<<<<<<< HEAD
        >>> import pickle
        >>> pickle.load(open("autosweep.p"))
=======
            >>> import cPickle as pickle
            >>> pickle.load(open("autosweep.p"))
>>>>>>> e521d935
        """
        import pickle
        programs = []
        costs = []
        for sol in self.sollist:
            programs.append(sol.program)
            sol.program = None
            costs.append(sol["cost"])
            sol["cost"] = mag(sol["cost"])
        pickle.dump(self, open(filename, "wb"))
        for i, sol in enumerate(self.sollist):
            sol["cost"] = costs[i]
            sol.program = programs[i]


class SolutionOracle(object):
    "Acts like a SolutionArray for autosweeps"
    def __init__(self, bst, sampled_at):
        self.sampled_at = sampled_at
        self.bst = bst

    def __call__(self, key):
        return self.__getval(key)

    def __getitem__(self, key):
        return self.__getval(key)

    def _is_cost(self, key):
        if hasattr(key, "hmap") and key.hmap == self.bst.costposy.hmap:
            return True
        return key == "cost"

    def __getval(self, key):
        "Gets values from the BST and units them"
        if self._is_cost(key):
            key_at = self.bst.cost_at
            v0 = self.bst.sols[0]["cost"]
        else:
            key_at = self.bst.posy_at
            v0 = self.bst.sols[0](key)
        units = getattr(v0, "units", None)
        fit = [key_at(key, x) for x in self.sampled_at]
        return fit*units if units else np.array(fit)

    def cost_lb(self):
        "Gets cost lower bounds from the BST and units them"
        units = getattr(self.bst.sols[0]["cost"], "units", None)
        fit = [self.bst.cost_at("cost", x, "lb") for x in self.sampled_at]
        return fit*units if units else np.array(fit)

    def cost_ub(self):
        "Gets cost upper bounds from the BST and units them"
        units = getattr(self.bst.sols[0]["cost"], "units", None)
        fit = [self.bst.cost_at("cost", x, "ub") for x in self.sampled_at]
        return fit*units if units else np.array(fit)

    def plot(self, posys=None, axes=None):
        "Plots the sweep for each posy"
        import matplotlib.pyplot as plt
        from ..interactive.plot_sweep import assign_axes
        from .. import GPBLU
        if not hasattr(posys, "__len__"):
            posys = [posys]
        for i, posy in enumerate(posys):
            if posy in [None, "cost"]:
                posys[i] = self.bst.costposy
        posys, axes = assign_axes(self.bst.sweptvar, posys, axes)
        for posy, ax in zip(posys, axes):
            if self._is_cost(posy):  # with small tol should look like a line
                ax.fill_between(self.sampled_at,
                                self.cost_lb(), self.cost_ub(),
                                facecolor=GPBLU, edgecolor=GPBLU,
                                linewidth=0.75)
            else:
                ax.plot(self.sampled_at, self(posy), color=GPBLU)
        if len(axes) == 1:
            axes, = axes
        return plt.gcf(), axes

    @property
    def solarray(self):
        "Returns a solution array of all the solutions in an autosweep"
        return self.bst.solarray


def autosweep_1d(model, logtol, sweepvar, bounds, **solvekwargs):
    "Autosweep a model over one sweepvar"
    original_val = model.substitutions.get(sweepvar, None)
    start_time = time()
    solvekwargs.setdefault("verbosity", 1)
    solvekwargs["verbosity"] -= 1
    sols = Count().next
    firstsols = []
    for bound in bounds:
        model.substitutions.update({sweepvar: bound})
        try:
            firstsols.append(model.solve(**solvekwargs))
        except InvalidGPConstraint:
            raise InvalidGPConstraint("only GPs can be autoswept.")
        sols()
    bst = BinarySweepTree(bounds, firstsols, sweepvar, model.cost)
    tol = recurse_splits(model, bst, sweepvar, logtol, solvekwargs, sols)
    bst.nsols = sols()  # pylint: disable=attribute-defined-outside-init
    if solvekwargs["verbosity"] > -1:
        print("Solved in %2i passes, cost logtol +/-%.3g" % (bst.nsols, tol))
        print("Autosweeping took %.3g seconds." % (time() - start_time))
    if original_val:
        model.substitutions[sweepvar] = original_val
    else:
        del model.substitutions[sweepvar]
    return bst


def recurse_splits(model, bst, variable, logtol, solvekwargs, sols):
    "Recursively splits a BST until logtol is reached"
    x, lb, ub = get_tol(bst.costs, bst.bounds, bst.sols, variable)
    tol = (ub-lb)/2.0
    if tol >= logtol:
        model.substitutions.update({variable: x})
        bst.add_split(x, model.solve(**solvekwargs))
        sols()
        tols = [recurse_splits(model, split, variable, logtol, solvekwargs,
                               sols)
                for split in bst.splits]
        bst.tol = max(tols)
        return bst.tol
    bst.add_splitcost(x, lb, ub)
    return tol


def get_tol(costs, bounds, sols, variable):  # pylint: disable=too-many-locals
    "Gets the intersection point and corresponding bounds from two solutions."
    y0, y1 = costs
    x0, x1 = np.log(bounds)
    s0, s1 = [sol["sensitivities"]["constants"][variable] for sol in sols]
    # y0 + s0*(x - x0) == y1 + s1*(x - x1)
    num = y1-y0 + x0*s0-x1*s1
    denom = s0-s1
    # NOTE: several branches below deal with straight lines, where lower
    #       and upper bounds are identical and so x is undefined
    if denom == 0:
        # mosek runs into this on perfect straight lines, num also equal to 0
        # mosek_cli also runs into this on near-straight lines, num ~= 0
        interp = -1  # flag interp as out-of bounds
    else:
        x = num/denom
        lb = y0 + s0*(x-x0)
        interp = (x1-x)/(x1-x0)
        ub = y0*interp + y1*(1-interp)
    if interp < 1e-7 or interp > 1 - 1e-7:  # cvxopt on straight lines
        x = (x0 + x1)/2  # x is undefined? stick it in the middle!
        lb = ub = (y0 + y1)/2
    return np.exp(x), lb, ub<|MERGE_RESOLUTION|>--- conflicted
+++ resolved
@@ -155,13 +155,8 @@
             - each solution's 'program' attribute is removed
 
         Solution can then be loaded with e.g.:
-<<<<<<< HEAD
-        >>> import pickle
-        >>> pickle.load(open("autosweep.p"))
-=======
             >>> import cPickle as pickle
             >>> pickle.load(open("autosweep.p"))
->>>>>>> e521d935
         """
         import pickle
         programs = []
