--- conflicted
+++ resolved
@@ -164,11 +164,6 @@
                 stop = idx.stop if idx.stop and idx.stop < 1e6 else ""
                 step = ":%s" % idx.step if idx.step is not None else ""
                 idx = "%s:%s%s" % (start, stop, step)
-<<<<<<< HEAD
-            elif isinstance(idx, Numbers):
-                idx = "%s" % idx
-=======
->>>>>>> 3c7694c4
             aststr = "%s[%s]" % (left, idx)
         else:
             raise ValueError(oper)
