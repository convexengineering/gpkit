from collections import defaultdict
import itertools
import numpy as np
from types import NoneType

from .small_classes import Strings, Numbers
from .posyarray import PosyArray

from .small_scripts import latex_num
from .small_scripts import sort_and_simplify
from .small_scripts import locate_vars
from .small_scripts import invalid_types_for_oper


class Posynomial(object):
    """A representation of a posynomial.

        Parameters
        ----------
        exps: tuple of dicts
            Exponent dicts for each monomial term
        cs: tuple
            Coefficient values for each monomial term
        var_locs: dict
            mapping from variable name to list of indices of monomial terms
            that variable appears in

        Returns
        -------
        Posynomial (if the input has multiple terms)
        Monomial   (if the input has one term)
    """
    def __init__(self, exps=None, cs=1, var_locs=None,
                 allow_negative=False, **descr):
        if isinstance(exps, Numbers):
            cs = exps
            exps = {}
        if (isinstance(cs, Numbers)
           and isinstance(exps, Strings + (Variable, NoneType, dict))):
            # building a Monomial
            if isinstance(exps, Variable):
                exp = {exps: 1}
            elif exps is None:
                exp = {Variable(None): 1}
            elif isinstance(exps, Strings):
                exp = {Variable(exps, **descr): 1}
            elif isinstance(exps, dict):
                exp = dict(exps)
                for key in exps:
                    if isinstance(key, Strings):
                        exp[Variable(key)] = exp.pop(key)
            else:
                raise TypeError("could not make Monomial with %s" % type(exps))
            cs = [cs]
            exps = [exp]
        elif isinstance(exps, Posynomial):
            cs = exps.cs
            var_locs = exps.var_locs
            exps = exps.exps
        else:
            # test for presence of length and identical lengths
            try:
                assert len(cs) == len(exps)
                exps_ = range(len(exps))
                for i in range(len(exps)):
                    exps_[i] = dict(exps[i])
                    for key in exps_[i]:
                        if isinstance(key, Strings+(Monomial,)):
                            exps_[i][Variable(key)] = exps_[i].pop(key)
                exps = exps_
            except AssertionError:
                raise TypeError("cs and exps must have the same length.")

        exps, cs = sort_and_simplify(exps, cs)
        if any((c <= 0 for c in cs)) and not allow_negative:
            raise ValueError("each c must be positive.")

        self.exps = exps
        self.cs = cs
        if len(exps) == 1:
            if self.__class__ is Posynomial:
                self.__class__ = Monomial
            self.exp = exps[0]
            self.c = cs[0]

        if var_locs is None:
            self.var_locs = locate_vars(exps)
        else:
            self.var_locs = var_locs

    def sub(self, substitutions, val=None, allow_negative=False):
        var_locs, exps, cs, subs = substitution(self.var_locs,
                                                self.exps, self.cs,
                                                substitutions, val)
        return Posynomial(exps, cs, var_locs, allow_negative)

    # hashing, immutability, Posynomial inequality
    def __hash__(self):
        if not hasattr(self, "_hashvalue"):
            self._hashvalue = hash(tuple(zip(self.exps, tuple(self.cs))))
        return self._hashvalue

    def __ne__(self, other):
        if isinstance(other, Posynomial):
            return not (self.exps == other.exps and self.cs == other.cs)
        else:
            return False

    # constraint generation
    def __eq__(self, other):
        # if at least one is a monomial, return a constraint
        mons = Numbers+(Monomial,)
        if isinstance(other, mons) and isinstance(self, mons):
            return MonoEQConstraint(self, other)
        elif isinstance(other, Posynomial) and isinstance(self, Posynomial):
            if (self.exps == other.exps and self.cs <= other.cs):
                return True
        else:
            return False

    def __le__(self, other):
        return Constraint(self, other)

    def __ge__(self, other):
        return Constraint(other, self)

    def __lt__(self, other):
        invalid_types_for_oper("<", self, other)

    def __gt__(self, other):
        invalid_types_for_oper(">", self, other)

    def __str__(self, mult_symbol='*'):
        mstrs = []
        for c, exp in zip(self.cs, self.exps):
            varstrs = ['%s**%.2g' % (var, x) if x != 1 else "%s" % var
                       for (var, x) in sorted(exp.items()) if x != 0]
            cstr = ["%.2g" % c] if c != 1 or not varstrs else []
            mstrs.append(mult_symbol.join(cstr + varstrs))
        return " + ".join(sorted(mstrs))

    def descr(self, descr):
        self.descr = descr
        return self

    def __repr__(self):
        return "gpkit.%s(%s)" % (self.__class__.__name__, str(self))

    def _latex(self, unused=None):
        "For pretty printing with Sympy"
        mstrs = []
        for c, exp in zip(self.cs, self.exps):
            pos_vars, neg_vars = [], []
            for var, x in sorted(exp.items()):
                if x > 0:
                    pos_vars.append((var._latex(), x))
                elif x < 0:
                    neg_vars.append((var._latex(), x))

            pvarstrs = ['%s^{%.2g}' % (varl, x) if "%.2g" % x != "1" else varl
                        for (varl, x) in pos_vars]
            nvarstrs = ['%s^{%.2g}' % (varl, -x)
                        if "%.2g" % -x != "1" else varl
                        for (varl, x) in neg_vars]
            pvarstr = ' '.join(pvarstrs)
            nvarstr = ' '.join(nvarstrs)
            if pos_vars and c == 1:
                cstr = ""
            else:
                cstr = latex_num(c)

            if not pos_vars and not neg_vars:
                mstrs.append("%s" % cstr)
            elif pos_vars and not neg_vars:
                mstrs.append("%s%s" % (cstr, pvarstr))
            elif neg_vars and not pos_vars:
                mstrs.append("\\frac{%s}{%s}" % (cstr, nvarstr))
            elif pos_vars and neg_vars:
                mstrs.append("%s\\frac{%s}{%s}" % (cstr, pvarstr, nvarstr))

        return " + ".join(sorted(mstrs))

    # posynomial arithmetic
    def __add__(self, other):
        if isinstance(other, Numbers):
            if other == 0:
                return Posynomial(self.exps, self.cs, self.var_locs)
            else:
                return Posynomial(self.exps + ({},), self.cs + (other,),
                                  self.var_locs)
        elif isinstance(other, Posynomial):
            return Posynomial(self.exps + other.exps, self.cs + other.cs)
            # TODO: automatically parse var_locs here
        elif isinstance(other, PosyArray):
            return np.array(self)+other
        else:
            invalid_types_for_oper("+", self, other)

    def __radd__(self, other):
        return self + other

    def __mul__(self, other):
<<<<<<< HEAD
        if isinstance(other, Numbers):
            return Posynomial(self.exps, other*np.array(self.cs), self.var_locs)
=======
        if isinstance(other, (int, float)):
            return Posynomial(self.exps,
                              other*np.array(self.cs),
                              self.var_locs)
>>>>>>> f54e31cf
        elif isinstance(other, Posynomial):
            C = np.outer(self.cs, other.cs)
            Exps = np.empty((len(self.exps), len(other.exps)), dtype="object")
            for i, exp_s in enumerate(self.exps):
                for j, exp_o in enumerate(other.exps):
                    Exps[i, j] = exp_s + exp_o
            return Posynomial(Exps.flatten(), C.flatten())
        elif isinstance(other, PosyArray):
            return np.array(self)*other
        else:
            invalid_types_for_oper("*", self, other)

    def __rmul__(self, other):
        return self * other

    def __div__(self, other):
        if isinstance(other, Posynomial):
            if self.exps == other.exps:
                div_cs = np.array(self.cs)/np.array(other.cs)
                if all(div_cs == div_cs[0]):
                    return Monomial({}, div_cs[0])
<<<<<<< HEAD
        if isinstance(other, Numbers):
            return Posynomial(self.exps, np.array(self.cs)/other, self.var_locs)
=======
        if isinstance(other, (int, float)):
            return Posynomial(self.exps,
                              np.array(self.cs)/other,
                              self.var_locs)
>>>>>>> f54e31cf
        elif isinstance(other, Monomial):
            exps = [exp - other.exp for exp in self.exps]
            return Posynomial(exps, np.array(self.cs)/other.c)
        elif isinstance(other, PosyArray):
            return np.array(self)/other
        else:
            invalid_types_for_oper("/", self, other)

    def __pow__(self, x):
        if isinstance(x, int):
            if x >= 0:
                p = Monomial({}, 1)
                while x > 0:
                    p *= self
                    x -= 1
                return p
            else:
                raise ValueError("Posynomials are only closed under"
                                 " nonnegative integer exponents.")
        else:
            invalid_types_for_oper("** or pow()", self, x)


class Monomial(Posynomial):

    def __rdiv__(self, other):
        if isinstance(other, Numbers+(Posynomial,)):
            return other * self**-1
        else:
            invalid_types_for_oper("/", other, self)

    def __pow__(self, other):
        if isinstance(other, Numbers):
            return Monomial(self.exp*other, self.c**other)
        else:
            invalid_types_for_oper("** or pow()", self, x)


class Variable(object):
    """A described singlet Monomial.

    Parameters
    ----------
    name : str
        The variable's name; can be any string.
    **kwargs
        Any additional variable attributes.

    Returns
    -------
    Variable with the given name and description
    """
    new_unnamed_id = itertools.count().next

    def __init__(self, arg=None, **descr):
        if isinstance(arg, Variable):
            self.name = arg.name
            self.descr = arg.descr
        elif isinstance(arg, Monomial):
            if arg.c == 1 and len(arg.exp) == 1:
                self.name = arg.exp.keys()[0].name
                self.descr = arg.exp.keys()[0].descr
            else:
                raise TypeError("variables can only be formed from monomials"
                                "with a c of 1 and a single variable")
        else:
            if arg is None:
                arg = "\\fbox{%s}" % Variable.new_unnamed_id()
            self.name = str(arg)
            self.descr = dict(descr)
            self.descr["name"] = self.name

    def __repr__(self):
        s = self.name
        for subscript in ["idx", "model"]:
            if subscript in self.descr:
                s = "%s_%s" % (s, self.descr[subscript])
        return s

    def _latex(self):
        s = self.name
        for subscript in ["idx", "model"]:
            if subscript in self.descr:
                s = "{%s}_{%s}" % (s, self.descr[subscript])
        return s

    def __hash__(self):
        return hash(str(self))

    def __eq__(self, other):
        if isinstance(other, Variable):
            return self.descr == other.descr
        elif isinstance(other, Strings):
            return str(self) == other
        else:
            return False

    def __ne__(self, other):
        return not self.__eq__(other)


def monovector(length, name=None, **descr):
    """A described vector of singlet Monomials.

    Parameters
    ----------
    length : int
        Length of vector.
    name : str (default None)
        The variable's name; can be any string.
    **descr

    Returns
    -------
    PosyArray of Monomials, each containing a variable with the name '$V_{i}',
    where V is the vector's name and i is the variable's index.
    """
    if "idx" in descr:
        raise KeyError("the description field 'idx' is reserved")
    mv = PosyArray([Monomial(name, idx=i, length=length, **descr)
                   for i in range(length)])
    mv.descr = dict(mv[0].exp.keys()[0].descr)
    if "idx" in mv.descr:
        del mv.descr["idx"]
    return mv


class Constraint(Monomial):

    def _set_operator(self, p1, p2):
        if self.left is p1:
            self.oper_s = " <= "
            self.oper_l = " \\leq "
        else:
            self.oper_s = " >= "
            self.oper_l = " \\geq "

    def __str__(self):
        return str(self.left) + self.oper_s + str(self.right)

    def _latex(self, unused=None):
        return self.left._latex() + self.oper_l + self.right._latex()

    def __init__(self, p1, p2):
        p1 = Posynomial(p1)
        p2 = Posynomial(p2)
        p = p1 / p2

        self.cs = p.cs
        self.exps = p.exps
        self.var_locs = p.var_locs
        if len(self.exps) == 1:
            self.exp = self.exps[0]
            self.c = self.cs[0]

        if len(str(p1)) == len(str(p2)):
            if str(p1) <= str(p2):
                self.left, self.right = p1, p2
            else:
                self.left, self.right = p2, p1
        elif len(str(p1)) < len(str(p2)):
            self.left, self.right = p1, p2
        else:
            self.left, self.right = p2, p1

        self._set_operator(p1, p2)

    def __nonzero__(self):
        # a constraint not guaranteed to be satisfied
        # evaluates as "False"
        return bool(self.c == 1 and self.exp == {})


class MonoEQConstraint(Constraint):
    def _set_operator(self, p1, p2):
        self.oper_l = " = "
        self.oper_s = " = "
        self.leq = Constraint(p2, p1)
        self.geq = Constraint(p1, p2)

from .substitution import substitution<|MERGE_RESOLUTION|>--- conflicted
+++ resolved
@@ -200,15 +200,10 @@
         return self + other
 
     def __mul__(self, other):
-<<<<<<< HEAD
         if isinstance(other, Numbers):
-            return Posynomial(self.exps, other*np.array(self.cs), self.var_locs)
-=======
-        if isinstance(other, (int, float)):
             return Posynomial(self.exps,
                               other*np.array(self.cs),
                               self.var_locs)
->>>>>>> f54e31cf
         elif isinstance(other, Posynomial):
             C = np.outer(self.cs, other.cs)
             Exps = np.empty((len(self.exps), len(other.exps)), dtype="object")
@@ -230,15 +225,10 @@
                 div_cs = np.array(self.cs)/np.array(other.cs)
                 if all(div_cs == div_cs[0]):
                     return Monomial({}, div_cs[0])
-<<<<<<< HEAD
         if isinstance(other, Numbers):
-            return Posynomial(self.exps, np.array(self.cs)/other, self.var_locs)
-=======
-        if isinstance(other, (int, float)):
             return Posynomial(self.exps,
                               np.array(self.cs)/other,
                               self.var_locs)
->>>>>>> f54e31cf
         elif isinstance(other, Monomial):
             exps = [exp - other.exp for exp in self.exps]
             return Posynomial(exps, np.array(self.cs)/other.c)
