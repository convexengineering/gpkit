--- conflicted
+++ resolved
@@ -113,10 +113,10 @@
             self.__class__ = Posynomial
 
         if len(self.exps) == 1:
-            if self.__class__ == Posynomial:
+            if self.__class__ is Posynomial or mag(self.cs[0]) == 0:
                 self.__class__ = Monomial
-                self.exp = self.exps[0]
-                self.c = self.cs[0]
+            self.exp = self.exps[0]
+            self.c = self.cs[0]
 
     __hash__ = NomialData.__hash__
 
@@ -507,16 +507,7 @@
         else:
             return NotImplemented
 
-<<<<<<< HEAD
-    def __ne__(self, other):
-        "Inequality test"
-        if isinstance(other, Numbers):
-            # numeric comparison
-            return bool(self.exp) or self.c != other
-        return super(Monomial, self).__ne__(other)
-=======
     # inherit __ne__ from Signomial
->>>>>>> 87dd59d7
 
     def __eq__(self, other):
         mons = Numbers + (Monomial,)
@@ -525,12 +516,7 @@
                 return self.c == other
             # if both are monomials, return a constraint
             return MonoEQConstraint(self, other)
-<<<<<<< HEAD
-        # fall back on Monomial __ne__ for boolean comparison
-        return not self.__ne__(other)
-=======
         return super(Monomial, self).__eq__(other)
->>>>>>> 87dd59d7
 
     # Monomial.__le__ falls back on Posynomial.__le__
 
