"""Implements the GPkit interface to MOSEK (version >= 9)
   through python-based Optimizer API"""

import numpy as np
import mosek

def mskoptimize(c, A, k, p_idxs, *args, **kwargs):
    # pylint: disable=unused-argument
    # pylint: disable-msg=too-many-locals
    # pylint: disable-msg=too-many-statements
    """
    Definitions
    -----------
    "[a,b] array of floats" indicates array-like data with shape [a,b]
    n is the number of monomials in the gp
    m is the number of variables in the gp
    p is the number of posynomial constraints in the gp

    Arguments
    ---------
    c : floats array of shape n
        Coefficients of each monomial
    A : gpkit.small_classes.CootMatrix, of shape (n, m)
        Exponents of the various free variables for each monomial.
    k : ints array of shape p+1
        k[0] is the number of monomials (rows of A) present in the objective
        k[1:] is the number of monomials (rows of A) present in each constraint
    p_idxs : ints array of shape n.
        sel = p_idxs == i selects rows of A
                          and entries of c of the i-th posynomial
        fi(x) = c[sel] @ exp(A[sel,:] @ x).
                The 0-th posynomial gives the objective function, and the
                remaining posynomials should be constrained to be <= 1.

    Returns
    -------
    dict
        Contains the following keys
            "status": string
                "optimal", "infeasible", "unbounded", or "unknown".
            "primal" np.ndarray or None
                The values of the ``m`` primal variables.
            "la": np.ndarray or None
                The dual variables to the ``p`` posynomial constraints, when
                those constraints are represented in log-sum-exp ("LSE") form.
    """
    #
    #   Initial transformations of problem data.
    #
    #       separate monomial constraints (call them "lin"),
    #       from those which require
    #       an LSE representation (call those "lse").
    #
    #       NOTE: the epigraph of the objective function always gets an "lse"
    #       representation, even if the objective is a monomial.
    #
    log_c = np.log(np.array(c))
    lse_posys = [0] + [i+1 for i, val in enumerate(k[1:]) if val > 1]
    lin_posys = [i for i in range(len(k)) if i not in lse_posys]
    if lin_posys:
        A = A.tocsr()
        lin_idxs = np.concatenate([np.nonzero(p_idxs == i)[0]
                                   for i in lin_posys])
        lse_idxs = np.ones(A.shape[0], dtype=bool)
        lse_idxs[lin_idxs] = False
        A_lse = A[lse_idxs, :].tocoo()
        log_c_lse = log_c[lse_idxs]
        A_lin = A[lin_idxs, :].tocoo()
        log_c_lin = log_c[lin_idxs]
    else:
        log_c_lin = np.array([])  # A_lin won't be referenced later,
        A_lse = A                 # so no need to define it.
        log_c_lse = log_c
    k_lse = [k[i] for i in lse_posys]
    n_lse = sum(k_lse)
    p_lse = len(k_lse)
    lse_p_idx = []
    for i, ki in enumerate(k_lse):
        lse_p_idx.extend([i] * ki)
    lse_p_idx = np.array(lse_p_idx)
    #
    #   Create MOSEK task. Add variables, bound constraints, and conic
    #   constraints.
    #
    #       Say that MOSEK's optimization variable is a block vector,
    #       [x;t;z], where ...
    #           x is the user-defined primal variable (length m),
    #           t is an aux variable for exponential cones (length 3 * n_lse),
    #           z is an epigraph variable for LSE terms (length p_lse).
    #
    #       The variable z[0] is special,
    #       because it's the epigraph of the objective function
    #       in LSE form. The sign of this variable is not constrained.
    #
    #       The variables z[1:] are epigraph terms for "log",
    #       in constraints that naturally write as
    #       LSE(Ai @ x + log_ci) <= 0. These variables need to be <= 0.
    #
    #       The main constraints on (x, t, z) are described
    #       in next comment block.
    #
    env = mosek.Env()
    task = env.Task(0, 0)
    m = A.shape[1]
    msk_nvars = m + 3 * n_lse + p_lse
    task.appendvars(msk_nvars)
<<<<<<< HEAD
    bound_types = [mosek.boundkey.fr] * (m + 3*n_lse + 1) + \
                  [mosek.boundkey.up] * (p_lse - 1)
    task.putvarboundlist(np.arange(msk_nvars, dtype=int),
                         bound_types, np.zeros(msk_nvars), np.zeros(msk_nvars))
    for i in range(n_lse):
        idx = m + 3*i
        task.appendcone(mosek.conetype.pexp, 0.0, np.arange(idx, idx + 3))
    #
    #   Affine constraints related to the exponential cone
=======
    # "x" is free
    task.putvarboundlist(np.arange(m), [mosek.boundkey.fr] * m,
                         np.zeros(m), np.zeros(m))
    # t[3 * i + i] == 1, other components are free.
    bound_types = [mosek.boundkey.fr, mosek.boundkey.fx, mosek.boundkey.fr]
    task.putvarboundlist(np.arange(m, m + 3*n_lse), bound_types * n_lse,
                         np.ones(3*n_lse), np.ones(3*n_lse))
    # z[0] is free; z[1:] <= 0.
    bound_types = [mosek.boundkey.fr] + [mosek.boundkey.up] * (p_lse - 1)
    task.putvarboundlist(np.arange(m + 3*n_lse, msk_nvars), bound_types,
                         np.zeros(p_lse), np.zeros(p_lse))
    # t[3*i], t[3*i + 1], t[3*i + 2] belongs to the exponential cone
    task.appendconesseq([mosek.conetype.pexp] * n_lse, [0.0] * n_lse,
                        [3] * n_lse, m)
    #
    #   Exponential cone affine constraints (other than t[3*i + 1] == 1).
>>>>>>> 3d7ce717
    #
    #       For each i in {0, ..., n_lse - 1}, we need
    #           t[3*i + 2] == A_lse[i, :] @ x + log_c_lse[i] - z[lse_p_idx[i]].
    #
    #       For each j from {0, ..., p_lse - 1}, the "t" should also satisfy
    #           sum(t[3*i] for i where i == lse_p_idx[j]) <= 1.
<<<<<<< HEAD
    #       This contributes another p_lse constraints.
    #
    #       The above constraints imply that for ``sel = lse_p_idx == i``,
    #       we have LSE(A_lse[sel, :] @ x + log_c_lse[sel]) <= z[i].
    #
    #       We specify the necessary constraints to MOSEK in three phases.
    #       Over the course of these three phases,
    #       we make a total of five calls to "putaijlist"
    #       and a single call to "putconboundlist".
=======
>>>>>>> 3d7ce717
    #
    #       When combined with bound constraints ``t[3*i + 1] == 1``, the
    #       above constraints imply
    #           LSE(A_lse[sel, :] @ x + log_c_lse[sel]) <= z[i]
    #       for ``sel = lse_p_idx == i``.
    #
    task.appendcons(n_lse + p_lse)
    # Linear equations between (x,t,z).
    #   start with coefficients on "x"
    rows = [r for r in A_lse.row]
    cols = [c for c in A_lse.col]
    vals = [v for v in A_lse.data]
    #   add coefficients on "t"
    rows += list(range(n_lse))
    cols += (m + 3*np.arange(n_lse) + 2).tolist()
    vals += [-1.0] * n_lse
    #   add coefficients on "z"
    rows += list(range(n_lse))
    cols += [m + 3*n_lse + lse_p_idx[i] for i in range(n_lse)]
    vals += [-1.0] * n_lse
    task.putaijlist(rows, cols, vals)
    cur_con_idx = n_lse
    # Linear inequalities on certain sums of "t".
    rows, cols, vals = [], [], []
    for i in range(p_lse):
        sels = np.nonzero(lse_p_idx == i)[0]
        rows.extend([cur_con_idx] * sels.size)
        cols.extend(m + 3 * sels)
        vals.extend([1] * sels.size)
        cur_con_idx += 1
    task.putaijlist(rows, cols, vals)
    # Build the right-hand-sides of the [in]equality constraints
<<<<<<< HEAD
    type_constraint = [mosek.boundkey.fx] * (2*n_lse) + \
                      [mosek.boundkey.up] * p_lse
    h = np.concatenate([np.ones(n_lse), -log_c_lse, np.ones(p_lse)])
=======
    type_constraint = [mosek.boundkey.fx] * n_lse + [mosek.boundkey.up] * p_lse
    h = np.concatenate([-log_c_lse, np.ones(p_lse)])
>>>>>>> 3d7ce717
    task.putconboundlist(np.arange(h.size, dtype=int), type_constraint, h, h)
    #
    #   Affine constraints, not needing the exponential cone
    #
    #       Require A_lin @ x <= -log_c_lin.
    #
    if log_c_lin.size > 0:
        task.appendcons(log_c_lin.size)
        rows = [cur_con_idx + r for r in A_lin.row]
        task.putaijlist(rows, A_lin.col, A_lin.data)
        type_constraint = [mosek.boundkey.up] * log_c_lin.size
        con_indices = np.arange(cur_con_idx, cur_con_idx + log_c_lin.size)
        h = -log_c_lin
        task.putconboundlist(con_indices, type_constraint, h, h)
        cur_con_idx += log_c_lin.size
    #
    #   Set the objective function
    #
    task.putclist([int(m + 3*n_lse)], [1])
    task.putobjsense(mosek.objsense.minimize)
    #
    #   Set solver parameters, and call .solve().
    #
    verbose = False
    if kwargs.get("verbose"):
        verbose = kwargs['verbose']
    if verbose:
        import sys

        def streamprinter(text):
            """ Stream printer for output from mosek. """
            sys.stdout.write(text)
            sys.stdout.flush()

        print()
        env.set_Stream(mosek.streamtype.log, streamprinter)
        task.set_Stream(mosek.streamtype.log, streamprinter)
        task.putintparam(mosek.iparam.infeas_report_auto, mosek.onoffkey.on)
        task.putintparam(mosek.iparam.log_presolve, 0)

    task.optimize()

    if verbose:
        task.solutionsummary(mosek.streamtype.msg)
    #
    #   Recover the solution
    #
    msk_solsta = task.getsolsta(mosek.soltype.itr)
    if msk_solsta == mosek.solsta.optimal:
        # recover primal variables
        x = [0.] * m
        task.getxxslice(mosek.soltype.itr, 0, m, x)
        x = np.array(x)
        # recover dual variables for log-sum-exp epigraph constraints
        # (skip epigraph of the objective function).
        z_duals = [0.] * (p_lse - 1)
        task.getsuxslice(mosek.soltype.itr, m + 3*n_lse + 1,
                         msk_nvars, z_duals)
        z_duals = np.array(z_duals)
        z_duals[z_duals < 0] = 0
        # recover dual variables for the remaining user-provided constraints
        if log_c_lin.size > 0:
            aff_duals = [0.] * log_c_lin.size
            task.getsucslice(mosek.soltype.itr, n_lse + p_lse, cur_con_idx,
                             aff_duals)
            aff_duals = np.array(aff_duals)
            aff_duals[aff_duals < 0] = 0
            # merge z_duals with aff_duals
            merged_duals = np.zeros(len(k))
            merged_duals[lse_posys[1:]] = z_duals
            merged_duals[lin_posys] = aff_duals
            merged_duals = merged_duals[1:]
        else:
            merged_duals = z_duals
        # wrap things up in a dictionary
        solution = {'status': 'optimal', 'primal': x, 'la': merged_duals}
    elif msk_solsta == mosek.solsta.prim_infeas_cer:
        solution = {'status': 'infeasible', 'primal': None, 'la': None}
    elif msk_solsta == mosek.solsta.dual_infeas_cer:
        solution = {'status': 'unbounded', 'primal': None, 'la': None}
    else:
        solution = {'status': 'unknown', 'primal': None, 'la': None}
    task.__exit__(None, None, None)
    env.__exit__(None, None, None)
    return solution<|MERGE_RESOLUTION|>--- conflicted
+++ resolved
@@ -104,17 +104,6 @@
     m = A.shape[1]
     msk_nvars = m + 3 * n_lse + p_lse
     task.appendvars(msk_nvars)
-<<<<<<< HEAD
-    bound_types = [mosek.boundkey.fr] * (m + 3*n_lse + 1) + \
-                  [mosek.boundkey.up] * (p_lse - 1)
-    task.putvarboundlist(np.arange(msk_nvars, dtype=int),
-                         bound_types, np.zeros(msk_nvars), np.zeros(msk_nvars))
-    for i in range(n_lse):
-        idx = m + 3*i
-        task.appendcone(mosek.conetype.pexp, 0.0, np.arange(idx, idx + 3))
-    #
-    #   Affine constraints related to the exponential cone
-=======
     # "x" is free
     task.putvarboundlist(np.arange(m), [mosek.boundkey.fr] * m,
                          np.zeros(m), np.zeros(m))
@@ -131,25 +120,12 @@
                         [3] * n_lse, m)
     #
     #   Exponential cone affine constraints (other than t[3*i + 1] == 1).
->>>>>>> 3d7ce717
     #
     #       For each i in {0, ..., n_lse - 1}, we need
     #           t[3*i + 2] == A_lse[i, :] @ x + log_c_lse[i] - z[lse_p_idx[i]].
     #
     #       For each j from {0, ..., p_lse - 1}, the "t" should also satisfy
     #           sum(t[3*i] for i where i == lse_p_idx[j]) <= 1.
-<<<<<<< HEAD
-    #       This contributes another p_lse constraints.
-    #
-    #       The above constraints imply that for ``sel = lse_p_idx == i``,
-    #       we have LSE(A_lse[sel, :] @ x + log_c_lse[sel]) <= z[i].
-    #
-    #       We specify the necessary constraints to MOSEK in three phases.
-    #       Over the course of these three phases,
-    #       we make a total of five calls to "putaijlist"
-    #       and a single call to "putconboundlist".
-=======
->>>>>>> 3d7ce717
     #
     #       When combined with bound constraints ``t[3*i + 1] == 1``, the
     #       above constraints imply
@@ -182,14 +158,8 @@
         cur_con_idx += 1
     task.putaijlist(rows, cols, vals)
     # Build the right-hand-sides of the [in]equality constraints
-<<<<<<< HEAD
-    type_constraint = [mosek.boundkey.fx] * (2*n_lse) + \
-                      [mosek.boundkey.up] * p_lse
-    h = np.concatenate([np.ones(n_lse), -log_c_lse, np.ones(p_lse)])
-=======
     type_constraint = [mosek.boundkey.fx] * n_lse + [mosek.boundkey.up] * p_lse
     h = np.concatenate([-log_c_lse, np.ones(p_lse)])
->>>>>>> 3d7ce717
     task.putconboundlist(np.arange(h.size, dtype=int), type_constraint, h, h)
     #
     #   Affine constraints, not needing the exponential cone
