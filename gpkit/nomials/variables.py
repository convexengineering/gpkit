"Implement Variable and ArrayVariable classes"
from collections import Iterable
import numpy as np
from .data import NomialData
from .array import NomialArray
from .math import Monomial
from ..varkey import VarKey
from ..small_classes import Strings, Numbers, Quantity
from ..small_scripts import is_sweepvar


class Variable(Monomial):
    """A described singlet Monomial.

    Arguments
    ---------
    *args : list
        may contain "name" (Strings)
                    "value" (Numbers + Quantity) or (Iterable) for a sweep
                    "units" (Strings + Quantity)
             and/or "label" (Strings)
    **descr : dict
        VarKey description

    Returns
    -------
    Monomials containing a VarKey with the name '$name',
    where $name is the vector's name and i is the VarKey's index.
    """

    def __init__(self, *args, **descr):
        for arg in args:
            if isinstance(arg, Strings) and "name" not in descr:
                descr["name"] = arg
            elif isinstance(arg, Numbers) and "value" not in descr:
                descr["value"] = arg
            elif (((isinstance(arg, Iterable) and not isinstance(arg, Strings))
                   or hasattr(arg, "__call__")) and "value" not in descr):
                if is_sweepvar(arg):
                    descr["value"] = arg
                else:
                    descr["value"] = ("sweep", arg)
            elif isinstance(arg, Strings+(Quantity,)) and "units" not in descr:
                descr["units"] = arg
            elif isinstance(arg, Strings) and "label" not in descr:
                descr["label"] = arg

        if descr.pop("newvariable", True):
            from .. import MODELS, MODELNUMS, NAMEDVARS

            if MODELS and MODELNUMS:
                NAMEDVARS[tuple(MODELS), tuple(MODELNUMS)].append(self)

            if MODELS:
                descr["models"] = descr.get("models", []) + MODELS
            if MODELNUMS:
                descr["modelnums"] = descr.get("modelnums", []) + MODELNUMS

        self.key = VarKey(**descr)
        Monomial.__init__(self, self.key.hmap)
        # NOTE: because Signomial.__init__ will change the class
        self.__class__ = Variable

    __hash__ = NomialData.__hash__

<<<<<<< HEAD
    @property
    def descr(self):
        "a Variable's descr is derived from its VarKey."
        return self.key.descr
=======
    def to(self, units):
        "Create new Signomial converted to new units"
         # pylint: disable=no-member
        return Monomial(self).to(units)
>>>>>>> 7a83be7f

    def sub(self, *args, **kwargs):
        # pylint: disable=arguments-differ
        """Same as nomial substitution, but also allows single-argument calls

        Example
        -------
        x = Variable('x')
        assert x.sub(3) == Variable('x', value=3)
        """
        if len(args) == 1 and "val" not in kwargs:
            arg, = args
            if not isinstance(arg, dict):
                args = ({self: arg},)
        return Monomial.sub(self, *args, **kwargs)


# pylint: disable=too-many-locals
class ArrayVariable(NomialArray):
    """A described vector of singlet Monomials.

    Arguments
    ---------
    shape : int or tuple
        length or shape of resulting array
    *args :
        may contain "name" (Strings)
                    "value" (Iterable)
                    "units" (Strings + Quantity)
             and/or "label" (Strings)
    **descr :
        VarKey description

    Returns
    -------
    NomialArray of Monomials, each containing a VarKey with name '$name_{i}',
    where $name is the vector's name and i is the VarKey's index.
    """

    def __new__(cls, shape, *args, **descr):
        # pylint: disable=too-many-branches, too-many-statements
        # pylint: disable=arguments-differ
        cls = NomialArray

        if "idx" in descr:
            raise KeyError("the description field 'idx' is reserved")

        shape = (shape,) if isinstance(shape, Numbers) else tuple(shape)
        from .. import VECTORIZATION
        if VECTORIZATION:
            shape = shape + tuple(VECTORIZATION)

        descr["shape"] = shape

        for arg in args:
            if isinstance(arg, Strings) and "name" not in descr:
                descr["name"] = arg
            elif (isinstance(arg, (Numbers, Iterable))
                  and not isinstance(arg, Strings)
                  and "value" not in descr):
                descr["value"] = arg
            elif isinstance(arg, Strings+(Quantity,)) and "units" not in descr:
                descr["units"] = arg
            elif isinstance(arg, Strings) and "label" not in descr:
                descr["label"] = arg

        if "name" not in descr:
            descr["name"] = "\\fbox{%s}" % VarKey.new_unnamed_id()

        value_option = None
        if "value" in descr:
            value_option = "value"
        elif "sp_init" in descr:
            value_option = "sp_init"
        if value_option:
            values = descr.pop(value_option)
            if VECTORIZATION:
                values = np.full(shape, values, "f")
            elif not hasattr(values, "shape"):
                values = np.array(values)
            if values.shape != shape:
                raise ValueError("the value's shape %s is different than"
                                 " the vector's %s." % (values.shape, shape))

        arraykey = VarKey(**descr)
        vl = np.empty(shape, dtype="object")
        it = np.nditer(vl, flags=['multi_index', 'refs_ok'])
        while not it.finished:
            i = it.multi_index
            it.iternext()
            descr.update({"idx": i})
            if value_option:
                descr.update({value_option: values[i]})
            vl[i] = Variable(**descr)
            vl[i].key.arraykey = arraykey

        if descr.pop("newvariable", True):
            from .. import MODELS, MODELNUMS

            if MODELS:
                descr["models"] = descr.get("models", []) + MODELS
            if MODELNUMS:
                descr["modelnums"] = descr.get("modelnums", []) + MODELNUMS

        obj = np.asarray(vl).view(cls)
        obj.descr = descr
        obj.descr.pop("idx", None)
        obj.key = VarKey(**obj.descr)

        return obj


# pylint: disable=too-many-ancestors
class VectorizableVariable(Variable, ArrayVariable):
    "A Variable outside a vectorized environment, an ArrayVariable within."
    def __new__(cls, *args, **descr):
        from .. import VECTORIZATION
        if VECTORIZATION:
            shape = descr.pop("shape", ())
            return ArrayVariable.__new__(cls, shape, *args, **descr)
        return Variable(*args, **descr)<|MERGE_RESOLUTION|>--- conflicted
+++ resolved
@@ -63,17 +63,10 @@
 
     __hash__ = NomialData.__hash__
 
-<<<<<<< HEAD
-    @property
-    def descr(self):
-        "a Variable's descr is derived from its VarKey."
-        return self.key.descr
-=======
     def to(self, units):
         "Create new Signomial converted to new units"
          # pylint: disable=no-member
         return Monomial(self).to(units)
->>>>>>> 7a83be7f
 
     def sub(self, *args, **kwargs):
         # pylint: disable=arguments-differ
