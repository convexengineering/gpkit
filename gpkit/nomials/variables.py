--- conflicted
+++ resolved
@@ -64,15 +64,9 @@
     __hash__ = NomialData.__hash__
 
     @property
-<<<<<<< HEAD
-    def descr(self):
-        "a Variable's descr is derived from its VarKey."
-        return self.key.descr
-=======
     def key(self):
         """Get the VarKey associated with this Variable"""
         return list(self.exp)[0]
->>>>>>> adefd27d
 
     def to(self, arg):
         "Create new Signomial converted to new units"
