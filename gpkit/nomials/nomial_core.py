--- conflicted
+++ resolved
@@ -79,9 +79,6 @@
                 return p.c
         return p
 
-<<<<<<< HEAD
-    def to(self, units):
-=======
     def prod(self):
         "Return self for compatibility with NomialArray"
         return self
@@ -90,8 +87,7 @@
         "Return self for compatibility with NomialArray"
         return self
 
-    def to(self, arg):
->>>>>>> c3937683
+    def to(self, units):
         "Create new Signomial converted to new units"
          # pylint: disable=no-member
         return self.__class__(self.hmap.to(units))
