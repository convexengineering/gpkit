"""Machinery for exps, cs, varlocs data -- common to nomials and programs"""
from collections import defaultdict
import numpy as np
from ..small_classes import HashVector
from ..keydict import KeySet, KeyDict
from .map import NomialMap
from ..repr_conventions import _repr
from ..varkey import VarKey


class NomialData(object):
    """Object for holding cs, exps, and other basic 'nomial' properties.

    cs: array (coefficient of each monomial term)
    exps: tuple of {VarKey: float} (exponents of each monomial term)
    varlocs: {VarKey: list} (terms each variable appears in)
    units: pint.UnitsContainer
    """
    # pylint: disable=too-many-instance-attributes
    _hashvalue = _varlocs = _exps = _cs = _varkeys = _values = None

    def _reset(self):
        for attr in "hashvalue varlocs exps cs varkeys values".split():
            setattr(self, "_"+attr, None)

    def __init__(self, hmap):
        self.hmap = hmap

        self.vks = set()
        for exp in self.hmap:
<<<<<<< HEAD
            for vk in exp:
                if vk not in self.vks:
                    self.vks.add(vk)
=======
            self.vks.update(exp)
>>>>>>> 7a83be7f
        self.units = self.hmap.units
        self.any_nonpositive_cs = any(c <= 0 for c in self.hmap.values())
        self._reset()

    @property
    def varlocs(self):
        "Create varlocs or return cached varlocs"
        if self._varlocs is None:
            self._varlocs = defaultdict(list)
            for i, exp in enumerate(self.exps):
                for var in exp:
                    self._varlocs[var].append(i)
        return self._varlocs

    @property
    def exps(self):
        "Create exps or return cached exps"
        if self._exps is None:
            self._exps = tuple(self.hmap.keys())
        return self._exps

    @property
    def cs(self):
        "Create cs or return cached cs"
        if self._cs is None:
            self._cs = np.array(self.hmap.values())
            if self.hmap.units:
                self._cs = self._cs*self.hmap.units
        return self._cs

    __repr__ = _repr

    def __hash__(self):
        if self._hashvalue is None:
            self._hashvalue = hash(hash(self.hmap) + hash(str(self.hmap.units)))
        return self._hashvalue

    @property
    def varkeys(self):
        "The NomialData's varkeys, created when necessary for a substitution."
        if self._varkeys is None:
            self._varkeys = KeySet(self.vks)
        return self._varkeys

    @property
    def values(self):
        "The NomialData's values, created when necessary."
        if self._values is None:
            self._values = KeyDict({k: k.descr["value"] for k in self.vks
                                    if "value" in k.descr})
        return self._values

    def diff(self, var):
        """Derivative of this with respect to a Variable

        Arguments
        ---------
        var (Variable):
            Variable to take derivative with respect to

        Returns
        -------
        NomialData
        """
        # pylint:disable=len-as-condition
        varset = self.varkeys[var]
        if len(varset) > 1:
            raise ValueError("multiple variables %s found for key %s"
                             % (list(varset), var))
        elif len(varset) == 0:
            hmap = NomialMap({HashVector(): 0})
            hmap.units = None
        else:
            var, = varset
            hmap = self.hmap.diff(var)
        return NomialData(hmap)

    def __eq__(self, other):
        "Equality test"
        if not hasattr(other, "hmap"):
            return NotImplemented
<<<<<<< HEAD
=======
        if isinstance(other, VarKey):
            return False
>>>>>>> 7a83be7f
        if self.hmap != other.hmap:
            return False
        if self.units != other.units:
            return False
<<<<<<< HEAD
        return True
=======
        return True

    def __ne__(self, other):
        return not self.__eq__(other)
>>>>>>> 7a83be7f
<|MERGE_RESOLUTION|>--- conflicted
+++ resolved
@@ -28,13 +28,7 @@
 
         self.vks = set()
         for exp in self.hmap:
-<<<<<<< HEAD
-            for vk in exp:
-                if vk not in self.vks:
-                    self.vks.add(vk)
-=======
             self.vks.update(exp)
->>>>>>> 7a83be7f
         self.units = self.hmap.units
         self.any_nonpositive_cs = any(c <= 0 for c in self.hmap.values())
         self._reset()
@@ -116,20 +110,13 @@
         "Equality test"
         if not hasattr(other, "hmap"):
             return NotImplemented
-<<<<<<< HEAD
-=======
         if isinstance(other, VarKey):
             return False
->>>>>>> 7a83be7f
         if self.hmap != other.hmap:
             return False
         if self.units != other.units:
             return False
-<<<<<<< HEAD
-        return True
-=======
         return True
 
     def __ne__(self, other):
-        return not self.__eq__(other)
->>>>>>> 7a83be7f
+        return not self.__eq__(other)