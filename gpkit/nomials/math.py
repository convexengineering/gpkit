--- conflicted
+++ resolved
@@ -445,18 +445,10 @@
             const_idx = hmap.keys().index(empty_exp)
             self.const_mmap = self.pmap.pop(const_idx)  # pylint: disable=attribute-defined-outside-init
             self.const_coeff = coeff  # pylint: disable=attribute-defined-outside-init
-<<<<<<< HEAD
-        if (allow_tautological and
-                (coeff >= -1.*self.feastol or np.isnan(coeff))
-                and len(hmap) == 1):  # a tautological monomial!
-            return None  # ValueError("tautological constraint: %s" % self)
-        elif coeff <= -1.*self.feastol:
-=======
         if (allow_tautological and (coeff >= -self.feastol or np.isnan(coeff))
                 and len(hmap) == 1):  # a tautological monomial!
             return None  # was ValueError("tautological constraint: %s" % self)
         elif coeff <= -self.feastol:
->>>>>>> 78d03634
             raise ValueError("The constraint %s is infeasible by"
                              " %f%%" % (self, -coeff*100))
         scaled = hmap/coeff
