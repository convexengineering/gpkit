"""Signomial, Posynomial, Monomial, Constraint, & MonoEQCOnstraint classes"""
from collections import defaultdict
import numpy as np
from .core import Nomial
from ..constraints import SingleEquationConstraint
from ..small_classes import Strings, Numbers
from ..small_classes import HashVector
from ..keydict import KeySet
from ..varkey import VarKey
from ..small_scripts import mag
from ..exceptions import InvalidGPConstraint, DimensionalityError
from .map import NomialMap
from .substitution import parse_subs


class Signomial(Nomial):
    """A representation of a Signomial.

        Arguments
        ---------
        exps: tuple of dicts
            Exponent dicts for each monomial term
        cs: tuple
            Coefficient values for each monomial term
        require_positive: bool
            If True and Signomials not enabled, c <= 0 will raise ValueError

        Returns
        -------
        Signomial
        Posynomial (if the input has only positive cs)
        Monomial   (if the input has one term and only positive cs)
    """
    _c = _exp = None  # pylint: disable=invalid-name

    def __init__(self, hmap=None, cs=1, require_positive=True, **descr):  # pylint: disable=too-many-statements,too-many-branches
        if not isinstance(hmap, NomialMap):
            if hasattr(hmap, "hmap"):
                hmap = hmap.hmap
            elif isinstance(hmap, Numbers):
                hmap_ = NomialMap([(HashVector(), mag(hmap))])
                hmap_.units_of_product(hmap)
                hmap = hmap_
            elif hmap is None:
                hmap = VarKey(**descr).hmap
            elif isinstance(hmap, Strings):
                hmap = VarKey(hmap, **descr).hmap
            elif isinstance(hmap, dict):
                exp = HashVector({VarKey(k): v for k, v in hmap.items()})
                hmap = NomialMap({exp: mag(cs)})
                hmap.units_of_product(cs)
                hmap.remove_zeros()
        super(Signomial, self).__init__(hmap)
        if self.any_nonpositive_cs:
            from .. import SIGNOMIALS_ENABLED
            if require_positive and not SIGNOMIALS_ENABLED:
                raise ValueError("each c must be positive.")
            self.__class__ = Signomial
        elif len(self.hmap) == 1:
            self.__class__ = Monomial
        else:
            self.__class__ = Posynomial

    def diff(self, var):
        """Derivative of this with respect to a Variable

        Arguments
        ---------
        var (Variable):
        Variable to take derivative with respect to

        Returns
        -------
        Signomial (or Posynomial or Monomial)
        """
        # pylint: disable=unexpected-keyword-arg
        return Signomial(Nomial.diff(self, var), require_positive=False)

    def posy_negy(self):
        """Get the positive and negative parts, both as Posynomials

        Returns
        -------
        Posynomial, Posynomial:
            p_pos and p_neg in (self = p_pos - p_neg) decomposition,
        """
        py, ny = NomialMap(), NomialMap()
        py.units, ny.units = self.units, self.units
        for exp, c in self.hmap.items():
            if c > 0:
                py[exp] = c
            elif c < 0:
                ny[exp] = -c  # -c to keep it a posynomial
        return Posynomial(py) if py else 0, Posynomial(ny) if ny else 0

    def mono_approximation(self, x0):
        """Monomial approximation about a point x0

        Arguments
        ---------
        x0 (dict):
            point to monomialize about

        Returns
        -------
        Monomial (unless self(x0) < 0, in which case a Signomial is returned)
        """
        x0, _, _ = parse_subs(self.varkeys, x0)  # use only varkey keys
        for key, value in x0.items():
            if hasattr(value, "units"):
                x0[key] = value.to(key.units).magnitude
        psub = self.hmap.sub(x0, self.varkeys, parsedsubs=True)
        if len(psub) > 1 or HashVector() not in psub:
            raise ValueError("Variables %s remained after substituting x0=%s"
                             " into %s" % (list(psub.vks), x0, self))
        c0, = psub.values()
        exp = HashVector()
        c = c0
        for vk in self.vks:
            val = float(x0[vk])
            diff, = self.hmap.diff(vk).sub(x0, self.varkeys,
                                           parsedsubs=True).values()
            e = val*diff/c0
            exp[vk] = e
            c /= val**e
        hmap = NomialMap({exp: c})
        hmap.units = self.units
        hmap.remove_zeros()
        return Monomial(hmap)

    def sub(self, substitutions, require_positive=True):
        """Returns a nomial with substitued values.

        Usage
        -----
        3 == (x**2 + y).sub({'x': 1, y: 2})
        3 == (x).gp.sub(x, 3)

        Arguments
        ---------
        substitutions : dict or key
            Either a dictionary whose keys are strings, Variables, or VarKeys,
            and whose values are numbers, or a string, Variable or Varkey.
        val : number (optional)
            If the substitutions entry is a single key, val holds the value
        require_positive : boolean (optional, default is True)
            Controls whether the returned value can be a Signomial.

        Returns
        -------
        Returns substituted nomial.
        """
        return Signomial(self.hmap.sub(substitutions, self.varkeys),
                         require_positive=require_positive)

    def subinplace(self, substitutions):
        "Substitutes in place."
        Nomial.__init__(self, self.hmap.sub(substitutions, self.varkeys))
        self._reset()
        self.hmap.expmap = {}

    def __le__(self, other):
        if isinstance(other, (Numbers, Signomial)):
            return SignomialInequality(self, "<=", other)
        return NotImplemented

    def __ge__(self, other):
        if isinstance(other, (Numbers, Signomial)):
            # by default all constraints take the form left >= right
            return SignomialInequality(self, ">=", other)
        return NotImplemented

    # posynomial arithmetic
    def __add__(self, other):
        if isinstance(other, np.ndarray):
            return np.array(self) + other
        other_hmap = getattr(other, "hmap", None)
        if isinstance(other, Numbers):
            if not other:  # other is zero
                return Signomial(self.hmap)
            else:
                other_hmap = NomialMap({HashVector(): mag(other)})
                other_hmap.units_of_product(other)
        if other_hmap:
            try:
                return Signomial(self.hmap + other_hmap)
            except DimensionalityError:
                raise ValueError("'%s' and '%s' have incompatible units for"
                                 " addition." % (self, other))
        return NotImplemented

    def __mul__(self, other):
        if isinstance(other, np.ndarray):
            return np.array(self)*other
        elif isinstance(other, Numbers):
            if not other:  # other is zero
                return other
            hmap = mag(other)*self.hmap
            hmap.units_of_product(self.hmap.units, other)
            return Signomial(hmap)
        elif isinstance(other, Signomial):
            hmap = NomialMap()
            for exp_s, c_s in self.hmap.items():
                for exp_o, c_o in other.hmap.items():
                    exp = exp_s + exp_o
                    new, accumulated = c_s*c_o, hmap.get(exp, 0)
                    if new != -accumulated:
                        hmap[exp] = accumulated + new
                    elif accumulated:
                        del hmap[exp]  # remove zeros created by multiplication
            hmap.units_of_product(self.hmap.units, other.hmap.units)
            return Signomial(hmap)
        return NotImplemented

    def __div__(self, other):
        "Support the / operator in Python 2.x"
        if isinstance(other, Numbers):
            return self*other**-1
        elif isinstance(other, Monomial):
            return other.__rdiv__(self)
        return NotImplemented

    def __pow__(self, expo):
        if isinstance(expo, int) and expo >= 0:
            p = 1
            while expo > 0:
                p *= self
                expo -= 1
            return p
        return NotImplemented

    def __neg__(self):
        from .. import SIGNOMIALS_ENABLED
        return -1*self if SIGNOMIALS_ENABLED else NotImplemented

    def __sub__(self, other):
        from .. import SIGNOMIALS_ENABLED
        return self + -other if SIGNOMIALS_ENABLED else NotImplemented

    def __rsub__(self, other):
        from .. import SIGNOMIALS_ENABLED
        return other + -self if SIGNOMIALS_ENABLED else NotImplemented


class Posynomial(Signomial):
    """A Signomial with strictly positive cs

    Arguments
    ---------
    Same as Signomial.
    Note: Posynomial historically supported several different init formats
          These will be deprecated in the future, replaced with a single
          __init__ syntax, same as Signomial.
    """
    def __le__(self, other):
        if isinstance(other, Numbers + (Monomial,)):
            return PosynomialInequality(self, "<=", other)
        # fall back on other's __ge__
        return NotImplemented

    # Posynomial.__ge__ falls back on Signomial.__ge__

    def mono_lower_bound(self, x0):
        """Monomial lower bound at a point x0

        Arguments
        ---------
        x0 (dict):
            point to make lower bound exact

        Returns
        -------
        Monomial
        """
        return self.mono_approximation(x0)


class Monomial(Posynomial):
    """A Posynomial with only one term

    Arguments
    ---------
    Same as Signomial.
    Note: Monomial historically supported several different init formats
          These will be deprecated in the future, replaced with a single
          __init__ syntax, same as Signomial.
    """

    @property
    def exp(self):
        "Creates exp or returns a cached exp"
        if not self._exp:
            self._exp, = self.hmap.keys()  # pylint: disable=attribute-defined-outside-init
        return self._exp

    @property
    def c(self):  # pylint: disable=invalid-name
        "Creates c or returns a cached c"
        if not self._c:
            self._c, = self.cs  # pylint: disable=attribute-defined-outside-init, invalid-name
        return self._c

    def __rdiv__(self, other):
        "Divide other by this Monomial"
        if isinstance(other, Numbers + (Signomial,)):
            return other * self**-1
        return NotImplemented

    def __rtruediv__(self, other):
        "__rdiv__ for python 3.x"
        return self.__rdiv__(other)

    def __pow__(self, expo):
        if isinstance(expo, Numbers):
            (exp, c), = self.hmap.items()
            exp = exp*expo if expo else HashVector()
            # TODO: c should already be a float
            hmap = NomialMap({exp: float(c)**expo})
            if not (expo and self.hmap.units):
                hmap.units = None
            else:
                hmap.units = self.hmap.units**expo
            return Monomial(hmap)
        return NotImplemented

    # inherit __ne__ from Signomial

    def __eq__(self, other):
        if isinstance(other, MONS):
            try:  # if both are monomials, return a constraint
                return MonomialEquality(self, "=", other)
            except ValueError as e:  # units mismatch or infeasible constraint
                print("Infeasible monomial equality: %s" % e)
                return False
        return super(Monomial, self).__eq__(other)

    # Monomial.__le__ falls back on Posynomial.__le__

    def __ge__(self, other):
        if isinstance(other, Numbers + (Posynomial,)):
            return PosynomialInequality(self, ">=", other)
        # fall back on other's __ge__
        return NotImplemented

    def mono_approximation(self, x0):
        return self

MONS = Numbers + (Monomial,)


#######################################################
####### CONSTRAINTS ###################################
#######################################################


class ScalarSingleEquationConstraint(SingleEquationConstraint):
    "A SingleEquationConstraint with scalar left and right sides."
    nomials = []

    def __init__(self, left, oper, right):
        super(ScalarSingleEquationConstraint,
              self).__init__(Signomial(left), oper, Signomial(right))
        self.varkeys = KeySet(self.left.vks)
        self.varkeys.update(self.right.vks)

    def subinplace(self, substitutions):
        "Modifies the constraint in place with substitutions."
        for nomial in self.nomials:
            nomial.subinplace(substitutions)
        self.varkeys = KeySet(self.left.vks)
        self.varkeys.update(self.right.vks)


# pylint: disable=too-many-instance-attributes
class PosynomialInequality(ScalarSingleEquationConstraint):
    """A constraint of the general form monomial >= posynomial
    Stored in the posylt1_rep attribute as a single Posynomial (self <= 1)
    Usually initialized via operator overloading, e.g. cc = (y**2 >= 1 + x)
    """

    def __init__(self, left, oper, right):
        ScalarSingleEquationConstraint.__init__(self, left, oper, right)
        if self.oper == "<=":
            p_lt, m_gt = self.left, self.right
        elif self.oper == ">=":
            m_gt, p_lt = self.left, self.right
        else:
            raise ValueError("operator %s is not supported." % self.oper)

        self.p_lt, self.m_gt = p_lt, m_gt
        self.substitutions = dict(p_lt.values)
        self.substitutions.update(m_gt.values)
        self.unsubbed = self._gen_unsubbed(p_lt, m_gt)
        self.nomials = [self.left, self.right, self.p_lt, self.m_gt]
        self.nomials.extend(self.unsubbed)
        self._last_used_substitutions = {}
        self.bounded = set()
        if self.unsubbed:
            for exp in self.unsubbed[0].hmap:
                for key, e in exp.items():
                    if e > 0:
                        self.bounded.add((key, "upper"))
                    if e < 0:
                        self.bounded.add((key, "lower"))
        for key in self.substitutions:
            for bound in ("upper", "lower"):
                self.bounded.add((key, bound))
        self.relax_sensitivity = 0

    def _simplify_posy_ineq(self, hmap, pmap=None, allow_tautological=True):
        "Simplify a posy <= 1 by moving constants to the right side."
        empty_exp = HashVector()
        if empty_exp not in hmap:
            return hmap
        coeff = 1 - hmap[empty_exp]
        if pmap is not None:  # note constant term's mmap
            const_idx = hmap.keys().index(empty_exp)
            self.const_mmap = self.pmap.pop(const_idx)  # pylint: disable=attribute-defined-outside-init
            self.const_coeff = coeff  # pylint: disable=attribute-defined-outside-init
        # TODO: 1e-6 is currently an arbitrary tolerance. It could follow
        #       gp.check_result()'s default (1e-3) but that seeems quite lax!
        if (allow_tautological and (coeff >= -1e-6 or np.isnan(coeff))
                and len(hmap) == 1):  # a tautological monomial!
            return None  # ValueError("tautological constraint: %s" % self)
        elif coeff <= -1e-6:
            raise ValueError("The constraint %s is infeasible by"
                             " %f%%" % (self, -coeff*100))
        scaled = hmap/coeff
        scaled.units = hmap.units
        del scaled[empty_exp]
        return scaled

    def _gen_unsubbed(self, p_lt, m_gt):
        """Returns the unsubstituted posys <= 1.

        Parameters
        ----------
        p_lt : posynomial
            the left-hand side of (posynomial < monomial)

        m_gt : posynomial
            the right-hand side of (posynomial < monomial)

        """
        hmap = (p_lt / m_gt).hmap
        if hmap.units:
            try:
                hmap = hmap.to("dimensionless")
            except DimensionalityError:
                raise DimensionalityError(p_lt, m_gt)
        hmap = self._simplify_posy_ineq(hmap)
        if hmap is None:
            return []
        return [Posynomial(hmap)]

    def as_posyslt1(self, substitutions=None):
        """Returns the posys <= 1 representation of this constraint.
        """
        posys = self.unsubbed
        if not substitutions:
            # just return the pre-generated posynomial representation
            return posys

        out = []
        self._last_used_substitutions = {}
        for posy in posys:
            fixed, _, _ = parse_subs(posy.varkeys, substitutions, clean=True)
            self._last_used_substitutions.update(fixed)
            hmap = posy.hmap.sub(fixed, posy.varkeys, parsedsubs=True)
            self.pmap, self.mfm = hmap.mmap(posy.hmap)  # pylint: disable=attribute-defined-outside-init
            hmap = self._simplify_posy_ineq(hmap, self.pmap)
            if hmap is None:
                continue
            p = Posynomial(hmap)
            out.append(p)
            if p.any_nonpositive_cs:
                raise RuntimeWarning("PosynomialInequality %s became Signomial"
                                     " after substitution %s"
                                     % (self, substitutions))
        return out

    def sens_from_dual(self, la, nu, result):  # pylint: disable=unused-argument
        "Returns the variable/constraint sensitivities from lambda/nu"
        self.relax_sensitivity = 0
        if not la or not nu:
            return {}  # as_posyslt1 created no inequalities
        la, = la
        self.relax_sensitivity = la
        nu, = nu
        presub, = self.unsubbed
        if hasattr(self, "pmap"):
            nu_ = np.zeros(len(presub.hmap))
            for i, mmap in enumerate(self.pmap):
                for idx, percentage in mmap.items():
                    nu_[idx] += percentage*nu[i]
            if hasattr(self, "const_mmap"):
                scale = (1-self.const_coeff)/self.const_coeff
                for idx, percentage in self.const_mmap.items():
                    nu_[idx] += percentage * la*scale
            nu = nu_
        var_senss = {}  # Constant sensitivities
        for var in self.varkeys:
            locs = presub.varlocs[var]
            var_senss[var] = sum([presub.exps[i][var]*nu[i] for i in locs])
        return var_senss

<<<<<<< HEAD
    def as_gpconstr(self, x0, substitutions):  # pylint: disable=unused-argument
=======
    def _was_sig_now_posy_senss(self, nu, result):
        """ We want to do the following chain:
               dlog(Obj)/dlog(monomial[i])    = nu[i]
               * dlog(monomial)/d(monomial)   = 1/(monomial value)
               * d(monomial)/d(var)           = see below
               * d(var)/dlog(var)             = var
               = dlog(Obj)/dlog(var)
            each final monomial is really
               (coeff signomial)/(negy signomial)
            and by the chain rule d(monomial)/d(var) =
               d(coeff)/d(var)*1/negy + d(1/negy)/d(var)*coeff
               = d(coeff)/d(var)*1/negy - d(negy)/d(var)*coeff*1/negy**2
        """
        # pylint: disable=no-member
        def subval(posy):
            "Substitute solution into a posynomial and return the result"
            hmap = posy.sub(result["variables"],
                            require_positive=False).hmap
            assert len(hmap) == 1 and not hmap.keys()[0]  # constant
            return hmap.values()[0]
        var_senss = HashVector()
        invnegy_val = 1/subval(self._negysig)
        for i, nu_i in enumerate(nu):
            mon = self._mons[i]
            inv_mon_val = 1/subval(mon)
            coeff = self._coeffsigs[mon.exp]
            for var in self._sigvars[mon.exp]:
                d_mon_d_var = (subval(coeff.diff(var))*invnegy_val
                               - (subval(self._negysig.diff(var))
                                  * subval(coeff) * invnegy_val**2))
                var_val = result["variables"][var]
                sens = (nu_i*inv_mon_val*d_mon_d_var*var_val)
                assert isinstance(sens, float)
                var_senss[var] = sens + var_senss.get(var, 0)
        return var_senss

    def as_gpconstr(self, x0):  # pylint: disable=unused-argument
>>>>>>> e41747c4
        "The GP version of a Posynomial constraint is itself"
        return self.__class__(self.left, self.oper, self.right)  # a copy

class MonomialEquality(PosynomialInequality):
    "A Constraint of the form Monomial == Monomial."

    def __init__(self, left, oper, right):
        # pylint: disable=super-init-not-called,non-parent-init-called
        ScalarSingleEquationConstraint.__init__(self, left, oper, right)
        if self.oper != "=":
            raise ValueError("operator %s is not supported by"
                             " MonomialEquality." % self.oper)
        self.substitutions = dict(self.left.values)
        self.substitutions.update(self.right.values)
        self.unsubbed = self._gen_unsubbed(self.left, self.right)
        self.nomials = [self.left, self.right]
        self.nomials.extend(self.unsubbed)
        self._last_used_substitutions = {}
        self.bounded = set()
        self.meq_bounded = {}
        self.relax_sensitivity = 0  # don't count equality sensitivities
        if self.unsubbed and len(self.varkeys) > 1:
            exp = self.unsubbed[0].hmap.keys()[0]
            for key, e in exp.items():
                if key in self.substitutions:
                    for bound in ("upper", "lower"):
                        self.bounded.add((key, bound))
                    continue
                s_e = np.sign(e)
                ubs = frozenset((k, "upper" if np.sign(e) != s_e else "lower")
                                for k, e in exp.items() if k != key)
                lbs = frozenset((k, "lower" if np.sign(e) != s_e else "upper")
                                for k, e in exp.items() if k != key)
                self.meq_bounded[(key, "upper")] = frozenset([ubs])
                self.meq_bounded[(key, "lower")] = frozenset([lbs])

    def _gen_unsubbed(self, left, right):  # pylint: disable=arguments-differ
        "Returns the unsubstituted posys <= 1."
        unsubbed = PosynomialInequality._gen_unsubbed
        l_over_r = unsubbed(self, left, right)
        r_over_l = unsubbed(self, right, left)
        return l_over_r + r_over_l

    def as_posyslt1(self, substitutions=None):
        "Tags posynomials for dual feasibility checking"
        out = PosynomialInequality.as_posyslt1(self, substitutions)
        for p in out:
            p.from_meq = True  # pylint: disable=attribute-defined-outside-init
        return out

    def __nonzero__(self):
        'A constraint not guaranteed to be satisfied  evaluates as "False".'
        return bool(self.left.c == self.right.c
                    and self.left.exp == self.right.exp)

    def __bool__(self):
        'A constraint not guaranteed to be satisfied  evaluates as "False".'
        return self.__nonzero__()

    def sens_from_dual(self, la, nu, result):
        "Returns the variable/constraint sensitivities from lambda/nu"
        self.relax_sensitivity = 0
        if not la or not nu:
            return {}  # as_posyslt1 created no inequalities
        self.relax_sensitivity = sum(la)
        var_senss = HashVector()
        for var in self.varkeys:
            for i, m in enumerate(self.unsubbed):
                if var in m.varlocs:
                    nu_, = nu[i]
                    var_senss[var] = m.exp[var]*nu_ + var_senss.get(var, 0)
        return var_senss


class SignomialInequality(ScalarSingleEquationConstraint):
    """A constraint of the general form posynomial >= posynomial
    Stored internally (exps, cs) as a single Signomial (0 >= self)
    Usually initialized via operator overloading, e.g. cc = (y**2 >= 1 + x - y)
    Additionally retains input format (lhs vs rhs) in self.left and self.right
    Form is self.left >= self.right.
    """

    def __init__(self, left, oper, right):
        ScalarSingleEquationConstraint.__init__(self, left, oper, right)
        from .. import SIGNOMIALS_ENABLED
        if not SIGNOMIALS_ENABLED:
            raise TypeError("Cannot initialize SignomialInequality"
                            " outside of a SignomialsEnabled environment.")
        if self.oper == "<=":
            plt, pgt = self.left, self.right
        elif self.oper == ">=":
            pgt, plt = self.left, self.right
        else:
            raise ValueError("operator %s is not supported." % self.oper)
        self.nomials = [self.left, self.right]
        self.unsubbed = [plt - pgt]
        self.nomials.extend(self.unsubbed)
        self.substitutions = dict(self.left.values)
        self.substitutions.update(self.right.values)
        self.bounded = set()
        if self.unsubbed:
            for exp, c in self.unsubbed[0].hmap.items():
                for key, e in exp.items():
                    if e*c > 0:
                        self.bounded.add((key, "upper"))
                    if e*c < 0:
                        self.bounded.add((key, "lower"))
        for key in self.substitutions:
            for bound in ("upper", "lower"):
                self.bounded.add((key, bound))

    def as_posyslt1(self, substitutions=None):
        "Returns the posys <= 1 representation of this constraint."
        siglt0, = self.unsubbed
        siglt0 = siglt0.sub(substitutions, require_positive=False)
        posy, negy = siglt0.posy_negy()
        if posy is 0:
            raise ValueError("SignomialConstraint %s became the tautological"
                             " constraint %s %s %s after substitution." %
                             (self, posy, "<=", negy))
        elif negy is 0:
            raise ValueError("SignomialConstraint %s became the infeasible"
                             " constraint %s %s %s after substitution." %
                             (self, posy, "<=", negy))
        elif not hasattr(negy, "cs") or len(negy.cs) == 1:
            # all but one of the negy terms becomes compatible with the posy
            p_ineq = PosynomialInequality(posy, "<=", negy)
            siglt0_us, = self.unsubbed
            siglt0_hmap = siglt0_us.hmap.sub(substitutions, siglt0_us.varkeys)
            negy_hmap = NomialMap()
            posy_hmaps = defaultdict(NomialMap)
            for o_exp, exp in siglt0_hmap.expmap.items():
                if exp == negy.exp:
                    negy_hmap[o_exp] = -siglt0_us.hmap[o_exp]
                else:
                    posy_hmaps[exp-negy.exp][o_exp] = siglt0_us.hmap[o_exp]
            # pylint: disable=attribute-defined-outside-init
            self._mons = [Monomial(NomialMap({k: v}))
                          for k, v in (posy/negy).hmap.items()]
            self._negysig = Signomial(negy_hmap, require_positive=False)
            self._coeffsigs = {exp: Signomial(hmap, require_positive=False)
                               for exp, hmap in posy_hmaps.items()}
            self._sigvars = {exp: (self._negysig.varkeys.keys()
                                   + sig.varkeys.keys())
                             for exp, sig in self._coeffsigs.items()}
            return p_ineq.as_posyslt1(substitutions)

        else:
            raise InvalidGPConstraint("SignomialInequality could not simplify"
                                      " to a PosynomialInequality; try calling"
                                      " `.localsolve` instead of `.solve` to"
                                      " form your Model as a"
                                      " SequentialGeometricProgram")

<<<<<<< HEAD
    def sens_from_dual(self, la, nu, result):
        """ We want to do the following chain:
               dlog(Obj)/dlog(monomial[i])    = nu[i]
               * dlog(monomial)/d(monomial)   = 1/(monomial value)
               * d(monomial)/d(var)           = see below
               * d(var)/dlog(var)             = var
               = dlog(Obj)/dlog(var)
            each final monomial is really
               (coeff signomial)/(negy signomial)
            and by the chain rule d(monomial)/d(var) =
               d(coeff)/d(var)*1/negy + d(1/negy)/d(var)*coeff
               = d(coeff)/d(var)*1/negy - d(negy)/d(var)*coeff*1/negy**2
        """
        # pylint: disable=too-many-locals, attribute-defined-outside-init
        self.relax_sensitivity = 0
        if not la or not nu:
            return {}  # as_posyslt1 created no inequalities
        la, = la
        self.relax_sensitivity = la
        nu, = nu

        # pylint: disable=no-member
        def subval(posy):
            "Substitute solution into a posynomial and return the result"
            hmap = posy.sub(result["variables"],
                            require_positive=False).hmap
            assert len(hmap) == 1 and not hmap.keys()[0]  # constant
            return hmap.values()[0]

        var_senss = HashVector()
        invnegy_val = 1/subval(self._negysig)
        for i, nu_i in enumerate(nu):
            mon = self._mons[i]
            inv_mon_val = 1/subval(mon)
            coeff = self._coeffsigs[mon.exp]
            for var in self._sigvars[mon.exp]:
                d_mon_d_var = (subval(coeff.diff(var))*invnegy_val
                               - (subval(self._negysig.diff(var))
                                  * subval(coeff) * invnegy_val**2))
                var_val = result["variables"][var]
                sens = (nu_i*inv_mon_val*d_mon_d_var*var_val)
                assert isinstance(sens, float)
                var_senss[var] = sens + var_senss.get(var, 0)
        return var_senss

    def as_gpconstr(self, x0, substitutions=None):
=======
    def as_gpconstr(self, x0):
>>>>>>> e41747c4
        "Returns GP approximation of an SP constraint at x0"
        siglt0, = self.unsubbed
        posy, negy = siglt0.posy_negy()
        # default guess of 1.0 for unspecified negy variables
        x0.update({vk: 1.0 for vk in negy.vks if vk not in x0})
        pc = PosynomialInequality(posy, "<=", negy.mono_lower_bound(x0))
        return pc

    def as_approxslt(self):
        "Returns posynomial-less-than sides of a signomial constraint"
        siglt0, = self.unsubbed
        posy, self._negy = siglt0.posy_negy()  # pylint: disable=attribute-defined-outside-init
        return [posy]

    def as_approxsgt(self, x0):
        "Returns monomial-greater-than sides, to be called after as_approxlt1"
        return [self._negy.mono_lower_bound(x0)]


class SingleSignomialEquality(SignomialInequality):
    "A constraint of the general form posynomial == posynomial"

    def __init__(self, left, right):
        SignomialInequality.__init__(self, left, "<=", right)
        self.oper = "="

    def as_posyslt1(self, substitutions=None):
        "Returns the posys <= 1 representation of this constraint."
        # TODO: check if it would be a monomial equality after substitutions
        raise InvalidGPConstraint("SignomialEquality could not simplify"
                                  " to a PosynomialInequality; try calling"
                                  "`.localsolve` instead of `.solve` to"
                                  " form your Model as a"
                                  " SequentialGeometricProgram")

    def as_gpconstr(self, x0):
        "Returns GP approximation of an SP constraint at x0"
        # TODO: check if it would be a monomial equality after substitutions
        siglt0, = self.unsubbed
        posy, negy = siglt0.posy_negy()
        # assume unspecified variables have a value of 1.0
        x0.update({vk: 1.0 for vk in siglt0.vks if vk not in x0})
        mec = (posy.mono_lower_bound(x0) == negy.mono_lower_bound(x0))
        return mec

    def as_approxslt(self):
        "Returns posynomial-less-than sides of a signomial constraint"
        siglt0, = self.unsubbed
        self._posy, self._negy = siglt0.posy_negy()  # pylint: disable=attribute-defined-outside-init
        return Monomial(1), Monomial(1)  # no 'fixed' posy_lt for a SigEq

    def as_approxsgt(self, x0):
        "Returns monomial-greater-than sides, to be called after as_approxlt1"
        lhs = self._posy.mono_lower_bound(x0)
        rhs = self._negy.mono_lower_bound(x0)
        return lhs/rhs, rhs/lhs<|MERGE_RESOLUTION|>--- conflicted
+++ resolved
@@ -504,47 +504,7 @@
             var_senss[var] = sum([presub.exps[i][var]*nu[i] for i in locs])
         return var_senss
 
-<<<<<<< HEAD
-    def as_gpconstr(self, x0, substitutions):  # pylint: disable=unused-argument
-=======
-    def _was_sig_now_posy_senss(self, nu, result):
-        """ We want to do the following chain:
-               dlog(Obj)/dlog(monomial[i])    = nu[i]
-               * dlog(monomial)/d(monomial)   = 1/(monomial value)
-               * d(monomial)/d(var)           = see below
-               * d(var)/dlog(var)             = var
-               = dlog(Obj)/dlog(var)
-            each final monomial is really
-               (coeff signomial)/(negy signomial)
-            and by the chain rule d(monomial)/d(var) =
-               d(coeff)/d(var)*1/negy + d(1/negy)/d(var)*coeff
-               = d(coeff)/d(var)*1/negy - d(negy)/d(var)*coeff*1/negy**2
-        """
-        # pylint: disable=no-member
-        def subval(posy):
-            "Substitute solution into a posynomial and return the result"
-            hmap = posy.sub(result["variables"],
-                            require_positive=False).hmap
-            assert len(hmap) == 1 and not hmap.keys()[0]  # constant
-            return hmap.values()[0]
-        var_senss = HashVector()
-        invnegy_val = 1/subval(self._negysig)
-        for i, nu_i in enumerate(nu):
-            mon = self._mons[i]
-            inv_mon_val = 1/subval(mon)
-            coeff = self._coeffsigs[mon.exp]
-            for var in self._sigvars[mon.exp]:
-                d_mon_d_var = (subval(coeff.diff(var))*invnegy_val
-                               - (subval(self._negysig.diff(var))
-                                  * subval(coeff) * invnegy_val**2))
-                var_val = result["variables"][var]
-                sens = (nu_i*inv_mon_val*d_mon_d_var*var_val)
-                assert isinstance(sens, float)
-                var_senss[var] = sens + var_senss.get(var, 0)
-        return var_senss
-
     def as_gpconstr(self, x0):  # pylint: disable=unused-argument
->>>>>>> e41747c4
         "The GP version of a Posynomial constraint is itself"
         return self.__class__(self.left, self.oper, self.right)  # a copy
 
@@ -699,7 +659,6 @@
                                       " form your Model as a"
                                       " SequentialGeometricProgram")
 
-<<<<<<< HEAD
     def sens_from_dual(self, la, nu, result):
         """ We want to do the following chain:
                dlog(Obj)/dlog(monomial[i])    = nu[i]
@@ -745,10 +704,7 @@
                 var_senss[var] = sens + var_senss.get(var, 0)
         return var_senss
 
-    def as_gpconstr(self, x0, substitutions=None):
-=======
     def as_gpconstr(self, x0):
->>>>>>> e41747c4
         "Returns GP approximation of an SP constraint at x0"
         siglt0, = self.unsubbed
         posy, negy = siglt0.posy_negy()
