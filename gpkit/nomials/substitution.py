--- conflicted
+++ resolved
@@ -64,137 +64,8 @@
             linkedsweep[key] = value
         elif sweepsub:
             sweep[key] = value
-<<<<<<< HEAD
-        elif not isinstance(value, np.float) or not np.isnan(value):
-            constants[key] = value
-=======
         else:
             try:
                 assert np.isnan(value)
             except (AssertionError, TypeError, ValueError):
-                constants[key] = value
-
-
-def substitution(nomial, substitutions):
-    # pylint:disable=too-many-locals
-    # pylint:disable=too-many-branches
-    # pylint:disable=too-many-statements
-    """Efficient substituton into a list of monomials.
-
-        Arguments
-        ---------
-        varlocs : dict
-            Dictionary mapping variables to lists of monomial indices.
-        exps : Iterable of dicts
-            Dictionary mapping variables to exponents, for each monomial.
-        cs : list
-            Coefficient for each monomial.
-        substitutions : dict
-            Substitutions to apply to the above.
-        val : number (optional)
-            Used to substitute singlet variables.
-
-        Returns
-        -------
-        varlocs_ : dict
-            Dictionary of monomial indexes for each variable.
-        exps_ : dict
-            Dictionary of variable exponents for each monomial.
-        cs_ : list
-            Coefficients each monomial.
-        subs_ : dict
-            Substitutions to apply to the above.
-    """
-    if not substitutions:
-        return nomial.varlocs, nomial.exps, nomial.cs, substitutions
-
-    subs, _, _ = parse_subs(nomial.varkeys, substitutions)
-
-    if not subs:
-        return nomial.varlocs, nomial.exps, nomial.cs, subs
-
-    exps_ = [HashVector(exp) for exp in nomial.exps]
-    cs_ = np.array(nomial.cs)
-    if nomial.units:
-        cs_ = Quantity(cs_, nomial.cs.units)
-    varlocs_ = defaultdict(list)
-    varlocs_.update({vk: list(idxs) for (vk, idxs) in nomial.varlocs.items()})
-    # pylint: disable=too-many-nested-blocks
-    for var, sub in subs.items():
-        for i in nomial.varlocs[var]:
-            x = exps_[i].pop(var)
-            varlocs_[var].remove(i)
-            if not varlocs_[var]:
-                del varlocs_[var]
-            if isinstance(sub, (Numbers, np.ndarray)):
-                if getattr(sub, "shape", False):
-                    raise ValueError("cannot substitute array %s "
-                                     "for variable %s." % (sub, var))
-                if hasattr(sub, "units") and hasattr(sub, "to"):
-                    if sub.units != var.units:
-                        try:
-                            vu = getattr(var.units, "units", "dimensionless")
-                            sub = sub.to(vu)
-                        except DimensionalityError:
-                            raise ValueError("the units of '%s' are"
-                                             " not compatible with those of"
-                                             " those of the original '%s'"
-                                             " [%s]." % (sub, var, vu))
-                    sub = sub.magnitude
-                # NOTE: uncomment the below to require Quantity'd subs
-                # elif hasattr(var.units, "units"):
-                #     try:
-                #         sub /= var.units.to("dimensionless").magnitude
-                #     except DimensionalityError:
-                #         raise ValueError("cannot substitute the unitless"
-                #                          " '%s' into '%s' of units '%s'." %
-                #                          (sub, var, var.units.units))
-                if sub != 0:
-                    mag(cs_)[i] *= float(sub)**x
-                elif x > 0:  # HACK to prevent RuntimeWarnings
-                    mag(cs_)[i] = 0
-                elif x < 0:
-                    if mag(cs_[i]) > 0:
-                        mag(cs_)[i] = np.inf
-                    elif mag(cs_[i]) < 0:
-                        mag(cs_)[i] = -np.inf
-                    else:
-                        mag(cs_)[i] = np.nan
-                # if sub is 0 and x is 0, pass
-            elif isinstance(sub, Strings):
-                descr = dict(var.descr)
-                del descr["name"]
-                sub = VarKey(name=sub, **descr)
-                exps_[i] += HashVector({sub: x})
-                varlocs_[sub].append(i)
-            elif (isinstance(sub, VarKey)
-                  or (hasattr(sub, "exp") and hasattr(sub, "c"))):
-                if sub.units != var.units:
-                    try:
-                        if hasattr(sub.units, "to"):
-                            vu = getattr(var.units, "units", "dimensionless")
-                            mag(cs_)[i] *= mag(sub.units.to(vu))**x
-                        elif hasattr(var.units, "to"):
-                            su = getattr(sub.units, "units", "dimensionless")
-                            mag(cs_)[i] /= mag(var.units.to(su))**x
-                    except DimensionalityError:
-                        raise ValueError("units of the substituted %s '%s'"
-                                         " [%s] are not compatible with"
-                                         " those of the original '%s' [%s]." %
-                                         (type(sub),
-                                          sub.str_without(["units"]),
-                                          sub.units.units,
-                                          var, var.units.units))
-                if isinstance(sub, VarKey):
-                    exps_[i][sub] = x + exps_[i].get(x, 0)
-                    varlocs_[sub].append(i)
-                else:
-                    exps_[i] += x*sub.exp
-                    mag(cs_)[i] *= mag(sub.c)**x
-                    for subvar in sub.exp:
-                        varlocs_[subvar].append(i)
-            else:
-                raise TypeError("could not substitute %s with value"
-                                " of type '%s'" % (var, type(sub)))
-    return varlocs_, exps_, cs_, subs
->>>>>>> 5a37a515
+                constants[key] = value