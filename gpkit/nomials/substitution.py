--- conflicted
+++ resolved
@@ -67,13 +67,8 @@
             linkedsweep[key] = value
         elif sweepsub:
             sweep[key] = value
-<<<<<<< HEAD
-        elif not isinstance(value, np.float) or not np.isnan(value):
-            constants[key] = value
-=======
         else:
             try:
                 assert np.isnan(value)
             except (AssertionError, TypeError, ValueError):
-                constants[key] = value
->>>>>>> 7a83be7f
+                constants[key] = value