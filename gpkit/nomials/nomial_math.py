"""Signomial, Posynomial, Monomial, Constraint, & MonoEQCOnstraint classes"""
import numpy as np
from .array import NomialArray
from .nomial_core import Nomial, fast_monomial_str
from ..constraints import SingleEquationConstraint
from ..small_classes import Strings, Numbers, Quantity
from ..small_classes import HashVector
from ..keydict import KeySet
from ..varkey import VarKey
from ..small_scripts import mag
from .. import units as ureg
from .. import DimensionalityError

from ..nomial_map import NomialMap, parse_subs


class Signomial(Nomial):
    """A representation of a Signomial.

        Arguments
        ---------
        exps: tuple of dicts
            Exponent dicts for each monomial term
        cs: tuple
            Coefficient values for each monomial term
        require_positive: bool
            If True and Signomials not enabled, c <= 0 will raise ValueError

        Returns
        -------
        Signomial
        Posynomial (if the input has only positive cs)
        Monomial   (if the input has one term and only positive cs)
    """
    def __init__(self, exps=None, cs=1, require_positive=True, **descr):
        # pylint: disable=too-many-statements
        # pylint: disable=too-many-branches

        if isinstance(exps, NomialMap):
            hmap = exps
        else:
            hmap = None
            if isinstance(cs, Numbers):
                if exps is None:
                    exps = VarKey(**descr)
                elif isinstance(exps, Strings):
                    exps = VarKey(exps, **descr)
                elif isinstance(exps, dict):
                    exp = HashVector(exps)
                    for key in exps:
                        if isinstance(key, Strings):
                            exp[VarKey(key)] = exp.pop(key)
                    hmap = NomialMap({exp: mag(cs)})
                    hmap.set_units(cs)
                    hmap._remove_zeros()
            if hasattr(exps, "hmap"):
                hmap = exps.hmap  # should this be a copy?
                if not cs is 1:
                    raise ValueError("Nomial and cs cannot be input together.")
            elif isinstance(exps, Numbers):
                hmap = NomialMap([(HashVector(), mag(exps))])
                hmap.set_units(exps)
            elif not hmap:
                hmap = NomialMap()
                hmap.set_units(cs[0])
                for i, exp in enumerate(exps):
                    if isinstance(exp, Strings):
                        exp = VarKey(exp)
                    exp = HashVector(exp)
                    c = mag(cs[i].to(hmap.units)) if hmap.units else cs[i]
                    hmap[exp] = c + hmap.get(exp, 0)
                hmap._remove_zeros()

        super(Signomial, self).__init__(hmap)

        if self.any_nonpositive_cs:
            from .. import SIGNOMIALS_ENABLED
            if require_positive and not SIGNOMIALS_ENABLED:
                raise ValueError("each c must be positive.")
            self.__class__ = Signomial
        else:
            self.__class__ = Posynomial

        if len(self.hmap) == 1:
            if self.__class__ is Posynomial:
                self.__class__ = Monomial

    def diff(self, wrt):
        """Derivative of this with respect to a Variable

        Arguments
        ---------
        wrt (Variable):
        Variable to take derivative with respect to

        Returns
        -------
        Signomial (or Posynomial or Monomial)
        """
        return Signomial(Nomial.diff(self, wrt), require_positive=False)

    def posy_negy(self):
        """Get the positive and negative parts, both as Posynomials

        Returns
        -------
        Posynomial, Posynomial:
            p_pos and p_neg in (self = p_pos - p_neg) decomposition,
        """
        py, ny = NomialMap(), NomialMap()
        py.units, ny.units = self.units, self.units
        for exp, c in self.hmap.items():
            if c > 0:
                py[exp] = c
            elif c < 0:
                ny[exp] = -c  # -c to keep it a posynomial
        return (Posynomial(py) if py else 0, Posynomial(ny) if ny else 0)

    def mono_approximation(self, x0):
        """Monomial approximation about a point x0

        Arguments
        ---------
        x0 (dict):
            point to monomialize about

        Returns
        -------
        Monomial (unless self(x0) < 0, in which case a Signomial is returned)
        """
        if not x0:
            return Monomial(HashVector(), self.hmap[HashVector()])
        x0 = parse_subs(self.varkeys, x0, sweeps=False)  # use only varkey keys
        psub = self.sub(x0)
        if psub.vks:
            raise ValueError("Variables %s remained after substituting x0=%s"
                             % (list(psub.vks), x0)
                             + " into %s" % self)
        c0, = psub.hmap.values()
        exp = HashVector()
        c = c0
        for vk in self.vks:
            val = mag(x0[vk])
            diff = self.diff(vk).sub(x0, require_positive=False)
            e = val*diff.hmap.values()[0]/c0
            exp[vk] = e
            c /= val**e
        if psub.hmap.units:
            c *= psub.hmap.units
        return Monomial(exp, c)

    def sub(self, substitutions, val=None, require_positive=True):
        """Returns a nomial with substitued values.

        Usage
        -----
        3 == (x**2 + y).sub({'x': 1, y: 2})
        3 == (x).gp.sub(x, 3)substitution

        Arguments
        ---------
        substitutions : dict or key
            Either a dictionary whose keys are strings, Variables, or VarKeys,
            and whose values are numbers, or a string, Variable or Varkey.
        val : number (optional)
            If the substitutions entry is a single key, val holds the value
        require_positive : boolean (optional, default is True)
            Controls whether the returned value can be a Signomial.

        Returns
        -------
        Returns substituted nomial.
        """
        return Signomial(self.hmap.sub(substitutions, val),
                         require_positive=require_positive)

    def subinplace(self, substitutions, value=None):
        "Substitutes in place."
        hmap = self.hmap.sub(substitutions, value)
        super(Signomial, self).__init__(hmap)
        self._reset()

    def subsummag(self, substitutions, val=None):
        "Returns the sum of the magnitudes of the substituted Nomial."
        hmap = self.hmap.sub(substitutions, val)
        exps = hmap.keys()
        if any(exps):
            keys = set()
            for exp in exps:
                keys.update(exp)
            raise ValueError("could not substitute for %s" % keys)
        return sum(hmap.values())

    def __le__(self, other):
        if isinstance(other, NomialArray):
            return NotImplemented
        else:
            return SignomialInequality(self, "<=", other)

    def __ge__(self, other):
        if isinstance(other, NomialArray):
            return NotImplemented
        else:
            # by default all constraints take the form left >= right
            return SignomialInequality(self, ">=", other)

    # posynomial arithmetic
    def __add__(self, other):
        if isinstance(other, NomialArray):
            return np.array(self)+other

        other_hmap = None
        if isinstance(other, Numbers):
            if not other:
                return Signomial(self.hmap)
            else:
                other_hmap = NomialMap({HashVector(): other})
                other_hmap.set_units(other)
        elif hasattr(other, "hmap"):
            other_hmap = other.hmap

        if other_hmap:
            return Signomial(self.hmap + other_hmap)
        else:
            return NotImplemented

    def __radd__(self, other):
        return self + other

    def __mul__(self, other):
        if isinstance(other, NomialArray):
            return np.array(self)*other

        if isinstance(other, Numbers):
            if not other:
                # assume other is multiplicative zero
                return other
            hmap = mag(other)*self.hmap
            hmap.units = self.hmap.units
            if isinstance(other, Quantity):
                if hmap.units:
                    hmap.set_units(hmap.units*other)
                else:
                    hmap.set_units(other)
            return Signomial(hmap)
        elif isinstance(other, Signomial):
            hmap = NomialMap()
            if not (self.hmap.units or other.hmap.units):
                hmap.units = None
            elif not self.hmap.units:
                hmap.units = other.hmap.units
            elif not other.hmap.units:
                hmap.units = self.hmap.units
            else:
                hmap.units = self.hmap.units*other.hmap.units
            for exp_s, c_s in self.hmap.items():
                for exp_o, c_o in other.hmap.items():
                    exp = exp_s + exp_o
                    hmap[exp] = c_s*c_o + hmap.get(exp, 0)
            hmap._remove_zeros()
            return Signomial(hmap)
        else:
            return NotImplemented

    def __div__(self, other):
        """Support the / operator in Python 2.x"""
        if isinstance(other, Numbers):
            return self*other**-1
        elif isinstance(other, Monomial):
            return other.__rdiv__(self)
        elif isinstance(other, NomialArray):
            return np.array(self)/other
        else:
            return NotImplemented

    def __pow__(self, expo):
        if isinstance(expo, int):
            if expo >= 0:
                p = Monomial({}, 1)
                while expo > 0:
                    p *= self
                    expo -= 1
                return p
            else:
                raise ValueError("Signomials are only closed under"
                                 " nonnegative integer exponents.")
        else:
            return NotImplemented

    def __neg__(self):
        from .. import SIGNOMIALS_ENABLED
        if SIGNOMIALS_ENABLED:
            return -1*self
        else:
            return NotImplemented

    def __sub__(self, other):
        from .. import SIGNOMIALS_ENABLED
        if SIGNOMIALS_ENABLED:
            return self + -other
        else:
            return NotImplemented

    def __rsub__(self, other):
        from .. import SIGNOMIALS_ENABLED
        if SIGNOMIALS_ENABLED:
            return other + -self
        else:
            return NotImplemented


class Posynomial(Signomial):
    """A Signomial with strictly positive cs

    Arguments
    ---------
    Same as Signomial.
    Note: Posynomial historically supported several different init formats
          These will be deprecated in the future, replaced with a single
          __init__ syntax, same as Signomial.
    """
    def __le__(self, other):
        if isinstance(other, Numbers + (Monomial,)):
            return PosynomialInequality(self, "<=", other)
        else:
            # fall back on other's __ge__
            return NotImplemented

    # Posynomial.__ge__ falls back on Signomial.__ge__

    def mono_lower_bound(self, x0):
        """Monomial lower bound at a point x0

        Arguments
        ---------
        x0 (dict):
            point to make lower bound exact

        Returns
        -------
        Monomial
        """
        return self.mono_approximation(x0)


class Monomial(Posynomial):
    """A Posynomial with only one term

    Arguments
    ---------
    Same as Signomial.
    Note: Monomial historically supported several different init formats
          These will be deprecated in the future, replaced with a single
          __init__ syntax, same as Signomial.
    """

    @property
    def exp(self):
        if not hasattr(self, "_exp"):
            self._exp, = self.hmap.keys()
        return self._exp

    @property
    def c(self):
        if not hasattr(self, "_c"):
            self._c, = self.cs
        return self._c

    def __rdiv__(self, other):
        "Divide other by this Monomial"
        if isinstance(other, Numbers + (Signomial,)):
            return other * self**-1
        else:
            return NotImplemented

    def __rtruediv__(self, other):
        "__rdiv__ for python 3.x"
        return self.__rdiv__(other)

    def __pow__(self, x):
        if isinstance(x, Numbers):
            exp, c = self.hmap.items()[0]
            exp = exp*x if x else HashVector()
            hmap = NomialMap({exp: c**x})
            hmap.units = self.hmap.units
            if hmap.units:
                hmap.units = hmap.units**x
            return Monomial(hmap)
        else:
            return NotImplemented

    # inherit __ne__ from Signomial

    def __eq__(self, other):
        mons = Numbers + (Monomial,)
        if isinstance(other, mons):
            # if both are monomials, return a constraint
            try:
                return MonomialEquality(self, "=", other)
            except ValueError:
                return False
        return super(Monomial, self).__eq__(other)

    # Monomial.__le__ falls back on Posynomial.__le__

    def __ge__(self, other):
        if isinstance(other, Numbers + (Posynomial,)):
            return PosynomialInequality(self, ">=", other)
        else:
            # fall back on other's __ge__
            return NotImplemented

    def mono_approximation(self, x0):
        raise TypeError("Monomial approximation of %s is unnecessary - "
                        "it's already a Monomial." % str(self))


#######################################################
####### CONSTRAINTS ###################################
#######################################################


class ScalarSingleEquationConstraint(SingleEquationConstraint):
    "A SingleEquationConstraint with scalar left and right sides."
    nomials = []

    def __init__(self, left, oper, right):
        super(ScalarSingleEquationConstraint,
              self).__init__(Signomial(left), oper, Signomial(right))
        self.varkeys = KeySet(self.left.vks)
        self.varkeys.update(self.right.vks)

    def subinplace(self, substitutions, value=None):
        "Modifies the constraint in place with substitutions."
        for nomial in self.nomials:
            nomial.subinplace(substitutions, value)
        self.varkeys = KeySet(self.left.vks)
        self.varkeys.update(self.right.vks)


class PosynomialInequality(ScalarSingleEquationConstraint):
    """A constraint of the general form monomial >= posynomial
    Stored in the posylt1_rep attribute as a single Posynomial (self <= 1)
    Usually initialized via operator overloading, e.g. cc = (y**2 >= 1 + x)
    """

    def __init__(self, left, oper, right):
        ScalarSingleEquationConstraint.__init__(self, left, oper, right)
        if self.oper == "<=":
            p_lt, m_gt = self.left, self.right
        elif self.oper == ">=":
            m_gt, p_lt = self.left, self.right
        else:
            raise ValueError("operator %s is not supported by Posynomial"
                             "Constraint." % self.oper)

        self.p_lt, self.m_gt = p_lt, m_gt
        self.substitutions = dict(p_lt.values)
        self.substitutions.update(m_gt.values)
        self._unsubbed = self._gen_unsubbed(p_lt, m_gt)
        self.nomials = [self.left, self.right, self.p_lt, self.m_gt]
        self.nomials.extend(self._unsubbed)

    def _simplify_posy_ineq(self, hmap):
        "Simplify a posy <= 1 by moving constants to the right side."
        if HashVector() not in hmap:
            return hmap
        coeff = 1 - hmap[HashVector()]
        if len(hmap) == 1 and coeff >= 0:
            # don't error on tautological monomials (0 <= coeff)
            # because they allow models to impose requirements
            # raise ValueError("tautological constraint: %s" % self)
            return None
        elif coeff <= 0:
            raise ValueError("infeasible constraint: %s" % self)
        scaled = hmap/coeff
        scaled.units = hmap.units
        del scaled[HashVector()]
        return scaled

    def _gen_unsubbed(self, p_lt, m_gt):
        "Returns the unsubstituted posys <= 1."
        hmap = (p_lt / m_gt).hmap
        if hasattr(hmap, "units"):
            try:
                hmap = hmap.to(ureg.dimensionless)
                hmap.units = None
            except DimensionalityError:
                raise ValueError("unit mismatch: units of %s cannot "
                                 "be converted to units of %s" %
                                 (p_lt, m_gt))
        hmap = self._simplify_posy_ineq(hmap)
        return [Posynomial(hmap)]

    def as_posyslt1(self):
        "Returns the posys <= 1 representation of this constraint."
        posys = self._unsubbed
        if not self.substitutions:
            # just return the pre-generated posynomial representation
            return posys

        out = []
        for posy in posys:
            hmap = posy.hmap.sub(self.substitutions)
            simp = self._simplify_posy_ineq(hmap)
            if not simp:  # tautological constraint
                continue
            # pylint: disable=attribute-defined-outside-init
            self.pmap, self.mfm = hmap.mmap(posy.hmap)
            if simp is not hmap:
                const_idx = hmap.keys().index(HashVector())
                const_pmap = self.pmap.pop(const_idx)
                for el in self.pmap:
                    for key, value in const_pmap.items():
                        el[key] = -value
                hmap = simp

            allnan_or_zero = True
            for c in hmap.values():
                if c != 0 and not np.isnan(c):
                    allnan_or_zero = False
                    break
            if allnan_or_zero:
                continue  # skip nan'd or 0'd constraint

            p = Posynomial(hmap)
            if p.any_nonpositive_cs:
                raise RuntimeWarning("PosynomialInequality %s became Signomial"
                                     " after substitution" % self)
            out.append(p)
        return out

    def sens_from_dual(self, la, nu):
        "Returns the variable/constraint sensitivities from lambda/nu"
        if not la or not nu:
            # as_posyslt1 created no inequalities
            return {}, {}
        la, = la
        nu, = nu
        presub, = self._unsubbed
        constr_sens = {"overall": la}
        if hasattr(self, "pmap"):
            nu_ = np.zeros(len(presub.cs))
            for i, mmap in enumerate(self.pmap):
                for idx, percentage in mmap.items():
                    nu_[idx] += percentage*nu[i]

            # TODO: why wrong in the aircraft example??
            # presubexps = presub.hmap.keys()
            # nu_2 = np.zeros(len(presub.cs))
            # for nu, exp in zip(nu, self.mfm):
            #     for presubexp, fraction in self.mfm[exp].items():
            #         idx = presubexps.index(presubexp)
            #         nu_2[idx] += fraction*nu

            nu = nu_
        # Monomial sensitivities
        constr_sens[str(self.m_gt)] = la
        for i, mono_sens in enumerate(nu):
            mono_str = fast_monomial_str(self.p_lt.exps[i], self.p_lt.cs[i])
            constr_sens[mono_str] = mono_sens
        # Constant sensitivities
        var_senss = {var: sum([presub.exps[i][var]*nu[i] for i in locs])
                     for (var, locs) in presub.varlocs.items()
                     if var in self.substitutions}
        return constr_sens, var_senss

    # pylint: disable=unused-argument
    def as_gpconstr(self, x0):
        "GP version of a Posynomial constraint is itself"
        return self

    # pylint: disable=unused-argument
    def sens_from_gpconstr(self, posyapprox, pa_sens, var_senss):
        "Returns sensitivities as parsed from an approximating GP constraint."
        return pa_sens


class MonomialEquality(PosynomialInequality):
    "A Constraint of the form Monomial == Monomial."

    # pylint: disable=super-init-not-called
    def __init__(self, left, oper, right):
        # pylint: disable=non-parent-init-called
        ScalarSingleEquationConstraint.__init__(self, left, oper, right)
        if self.oper is not "=":
            raise ValueError("operator %s is not supported by"
                             " MonomialEquality." % self.oper)
        self.substitutions = dict(self.left.values)
        self.substitutions.update(self.right.values)
        self._unsubbed = self._gen_unsubbed()
        self.nomials = [self.left, self.right]
        self.nomials.extend(self._unsubbed)

    def _gen_unsubbed(self):
        "Returns the unsubstituted posys <= 1."
<<<<<<< HEAD
        unsubbed = PosynomialInequality._gen_unsubbed
        l_over_r = unsubbed(self, self.left, self.right)
        r_over_l = unsubbed(self, self.right, self.left)
        return l_over_r + r_over_l
=======
        l_lt_r, r_lt_l = self.left/self.right, self.right/self.left
        if l_lt_r.units:
            try:
                l_lt_r.convert_to('dimensionless')
                r_lt_l.convert_to('dimensionless')
            except DimensionalityError:
                raise ValueError("unit mismatch: units of %s cannot "
                                 "be converted to units of %s" %
                                 (self.left, self.right))
        return [l_lt_r, r_lt_l]
>>>>>>> 087fcdc5

    def __nonzero__(self):
        'A constraint not guaranteed to be satisfied  evaluates as "False".'
        return bool(self.left.c == self.right.c
                    and self.left.exp == self.right.exp)

    def __bool__(self):
        'A constraint not guaranteed to be satisfied  evaluates as "False".'
        return self.__nonzero__()

    def sens_from_dual(self, la, nu):
        "Returns the variable/constraint sensitivities from lambda/nu"
        if not la or not nu:
            # as_posyslt1 created no inequalities
            return {}, {}
        left, right = la
        constr_sens = {str(self.left): left-right,
                       str(self.right): right-left}
        # Constant sensitivities
        var_senss = HashVector()
        for i, m_s in enumerate(nu):
            presub = self._unsubbed[i]
            var_sens = {var: sum([presub.exps[i][var]*m_s[i] for i in locs])
                        for (var, locs) in presub.varlocs.items()
                        if var in self.substitutions}
            var_senss += HashVector(var_sens)
        return constr_sens, var_senss


class SignomialInequality(ScalarSingleEquationConstraint):
    """A constraint of the general form posynomial >= posynomial
    Stored internally (exps, cs) as a single Signomial (0 >= self)
    Usually initialized via operator overloading, e.g. cc = (y**2 >= 1 + x - y)
    Additionally retains input format (lhs vs rhs) in self.left and self.right
    Form is self.left >= self.right.
    """

    def __init__(self, left, oper, right):
        ScalarSingleEquationConstraint.__init__(self, left, oper, right)
        from .. import SIGNOMIALS_ENABLED
        if not SIGNOMIALS_ENABLED:
            raise TypeError("Cannot initialize SignomialInequality"
                            " outside of a SignomialsEnabled environment.")
        if self.oper == "<=":
            plt, pgt = self.left, self.right
        elif self.oper == ">=":
            pgt, plt = self.left, self.right
        else:
            raise ValueError("operator %s is not supported by Signomial"
                             "Constraint." % self.oper)
        self.nomials = [self.left, self.right]
        self._unsubbed = plt - pgt
        self.nomials.append(self._unsubbed)
        self.substitutions = dict(self.left.values)
        self.substitutions.update(self.right.values)

    def as_posyslt1(self):
        "Returns the posys <= 1 representation of this constraint."
        s = self._unsubbed.sub(self.substitutions, require_positive=False)
        posy, negy = s.posy_negy()
        if posy is 0:
            raise ValueError("SignomialConstraint %s became the tautological"
                             " constraint %s %s %s after substitution." %
                             (self, posy, "<=", negy))
        elif negy is 0:
            raise ValueError("SignomialConstraint %s became the infeasible"
                             " constraint %s %s %s after substitution." %
                             (self, posy, "<=", negy))
        elif not hasattr(negy, "cs") or len(negy.cs) == 1:
            self.__class__ = PosynomialInequality
            self.__init__(posy, "<=", negy)
            return self._unsubbed   # pylint: disable=no-member

        else:
            raise TypeError("SignomialInequality could not simplify to"
                            " a PosynomialInequality")

    def as_gpconstr(self, x0):
        "Returns GP approximation of an SP constraint at x0"
        posy, negy = self._unsubbed.posy_negy()
        if x0 is None:
            x0 = {vk: vk.descr["sp_init"] for vk in negy.vks
                  if "sp_init" in vk.descr}
        x0.update({var: 1 for var in negy.vks if var not in x0})
        x0.update(self.substitutions)
        try:
            pc = PosynomialInequality(posy, "<=", negy.mono_lower_bound(x0))
        except KeyError:
            print
            print negy
            print x0
            raise
        pc.substitutions = self.substitutions
        return pc

    # pylint: disable=unused-argument
    def sens_from_gpconstr(self, posyapprox, pa_sens, var_senss):
        "Returns sensitivities as parsed from an approximating GP constraint."
        constr_sens = dict(pa_sens)
        del constr_sens[str(posyapprox.m_gt)]
        _, negy = self._unsubbed.posy_negy()
        constr_sens[str(negy)] = pa_sens["overall"]
        pa_sens[str(posyapprox)] = pa_sens.pop("overall")
        constr_sens["posyapprox"] = pa_sens
        return constr_sens<|MERGE_RESOLUTION|>--- conflicted
+++ resolved
@@ -594,23 +594,10 @@
 
     def _gen_unsubbed(self):
         "Returns the unsubstituted posys <= 1."
-<<<<<<< HEAD
         unsubbed = PosynomialInequality._gen_unsubbed
         l_over_r = unsubbed(self, self.left, self.right)
         r_over_l = unsubbed(self, self.right, self.left)
         return l_over_r + r_over_l
-=======
-        l_lt_r, r_lt_l = self.left/self.right, self.right/self.left
-        if l_lt_r.units:
-            try:
-                l_lt_r.convert_to('dimensionless')
-                r_lt_l.convert_to('dimensionless')
-            except DimensionalityError:
-                raise ValueError("unit mismatch: units of %s cannot "
-                                 "be converted to units of %s" %
-                                 (self.left, self.right))
-        return [l_lt_r, r_lt_l]
->>>>>>> 087fcdc5
 
     def __nonzero__(self):
         'A constraint not guaranteed to be satisfied  evaluates as "False".'
