"""Signomial, Posynomial, Monomial, Constraint, & MonoEQCOnstraint classes"""
import numpy as np
from .nomial_core import Nomial
from ..constraints import SingleEquationConstraint
from ..small_classes import Strings, Numbers, Quantity
from ..small_classes import HashVector
from ..keydict import KeySet
from ..varkey import VarKey
from ..small_scripts import mag
from .. import ureg
from .. import DimensionalityError
from ..exceptions import InvalidGPConstraint

from ..nomial_map import NomialMap, parse_subs


class Signomial(Nomial):
    """A representation of a Signomial.

        Arguments
        ---------
        exps: tuple of dicts
            Exponent dicts for each monomial term
        cs: tuple
            Coefficient values for each monomial term
        require_positive: bool
            If True and Signomials not enabled, c <= 0 will raise ValueError

        Returns
        -------
        Signomial
        Posynomial (if the input has only positive cs)
        Monomial   (if the input has one term and only positive cs)
    """
    def __init__(self, exps=None, cs=1, require_positive=True, **descr):
        # pylint: disable=too-many-statements
        # pylint: disable=too-many-branches

        if isinstance(exps, NomialMap):
            hmap = exps
        else:
            hmap = None
            if isinstance(cs, Numbers):
                if exps is None:
                    exps = VarKey(**descr)
                elif isinstance(exps, Strings):
                    exps = VarKey(exps, **descr)
                elif isinstance(exps, dict):
                    exp = HashVector(exps)
                    for key in exps:
                        if isinstance(key, Strings):
                            exp[VarKey(key)] = exp.pop(key)
                    hmap = NomialMap({exp: mag(cs)})
                    hmap.set_units(cs)
                    hmap._remove_zeros()
            if hasattr(exps, "hmap"):
                hmap = exps.hmap  # should this be a copy?
                if not cs is 1:
                    raise ValueError("Nomial and cs cannot be input together.")
            elif isinstance(exps, Numbers):
                hmap = NomialMap([(HashVector(), mag(exps))])
                hmap.set_units(exps)
            elif not hmap:
                hmap = NomialMap()
                hmap.set_units(cs[0])
                for i, exp in enumerate(exps):
                    if isinstance(exp, Strings):
                        exp = VarKey(exp)
                    exp = HashVector(exp)
                    c = mag(cs[i].to(hmap.units)) if hmap.units else cs[i]
                    hmap[exp] = c + hmap.get(exp, 0)
                hmap._remove_zeros()

        super(Signomial, self).__init__(hmap)

        if self.any_nonpositive_cs:
            from .. import SIGNOMIALS_ENABLED
            if require_positive and not SIGNOMIALS_ENABLED:
                raise ValueError("each c must be positive.")
            self.__class__ = Signomial
        else:
            self.__class__ = Posynomial

        if len(self.hmap) == 1:
            if self.__class__ is Posynomial:
                self.__class__ = Monomial

    def diff(self, wrt):
        """Derivative of this with respect to a Variable

        Arguments
        ---------
        wrt (Variable):
        Variable to take derivative with respect to

        Returns
        -------
        Signomial (or Posynomial or Monomial)
        """
        return Signomial(Nomial.diff(self, wrt), require_positive=False)

    def posy_negy(self):
        """Get the positive and negative parts, both as Posynomials

        Returns
        -------
        Posynomial, Posynomial:
            p_pos and p_neg in (self = p_pos - p_neg) decomposition,
        """
        py, ny = NomialMap(), NomialMap()
        py.units, ny.units = self.units, self.units
        for exp, c in self.hmap.items():
            if c > 0:
                py[exp] = c
            elif c < 0:
                ny[exp] = -c  # -c to keep it a posynomial
        return (Posynomial(py) if py else 0, Posynomial(ny) if ny else 0)

    def mono_approximation(self, x0):
        """Monomial approximation about a point x0

        Arguments
        ---------
        x0 (dict):
            point to monomialize about

        Returns
        -------
        Monomial (unless self(x0) < 0, in which case a Signomial is returned)
        """
        x0 = parse_subs(self.varkeys, x0, sweeps=False)  # use only varkey keys
        psub = self.sub(x0)
        if psub.vks:
            raise ValueError("Variables %s remained after substituting x0=%s"
                             % (list(psub.vks), x0)
                             + " into %s" % self)
<<<<<<< HEAD
        c0, = psub.hmap.values()
        exp = HashVector()
        c = c0
        for vk in self.vks:
            val = mag(x0[vk])
            diff = self.diff(vk).sub(x0, require_positive=False)
            e = val*diff.hmap.values()[0]/c0
=======
        p0 = psub.value  # includes any units
        m0 = 1
        for vk in self.varlocs:
            diff = self.diff(vk)
            e = x0[vk]*mag(diff.sub(x0, require_positive=False).c)/mag(p0)
>>>>>>> 4a256fab
            exp[vk] = e
            c /= val**e
        if psub.hmap.units:
            c *= psub.hmap.units
        return Monomial(exp, c)

    def sub(self, substitutions, require_positive=True):
        """Returns a nomial with substitued values.

        Usage
        -----
        3 == (x**2 + y).sub({'x': 1, y: 2})
        3 == (x).gp.sub(x, 3)substitution

        Arguments
        ---------
        substitutions : dict or key
            Either a dictionary whose keys are strings, Variables, or VarKeys,
            and whose values are numbers, or a string, Variable or Varkey.
        val : number (optional)
            If the substitutions entry is a single key, val holds the value
        require_positive : boolean (optional, default is True)
            Controls whether the returned value can be a Signomial.

        Returns
        -------
        Returns substituted nomial.
        """
        return Signomial(self.hmap.sub(substitutions),
                         require_positive=require_positive)

    def subinplace(self, substitutions):
        "Substitutes in place."
        hmap = self.hmap.sub(substitutions)
        super(Signomial, self).__init__(hmap)
        self._reset()

    def __le__(self, other):
        if isinstance(other, (Numbers, Signomial)):
            return SignomialInequality(self, "<=", other)
        else:
            return NotImplemented

    def __ge__(self, other):
        if isinstance(other, (Numbers, Signomial)):
            # by default all constraints take the form left >= right
            return SignomialInequality(self, ">=", other)
        else:
            return NotImplemented

    # posynomial arithmetic
    def __add__(self, other):
        if isinstance(other, np.ndarray):
            return np.array(self)+other

        other_hmap = None
        if isinstance(other, Numbers):
            if not other:
                return Signomial(self.hmap)
            else:
                other_hmap = NomialMap({HashVector(): mag(other)})
                other_hmap.set_units(other)
        elif hasattr(other, "hmap"):
            other_hmap = other.hmap

        if other_hmap:
            return Signomial(self.hmap + other_hmap)
        else:
            return NotImplemented

    def __mul__(self, other):
        if isinstance(other, np.ndarray):
            return np.array(self)*other

        if isinstance(other, Numbers):
            if not other:
                # assume other is multiplicative zero
                return other
            hmap = mag(other)*self.hmap
            hmap.units = self.hmap.units
            if isinstance(other, Quantity):
                if hmap.units:
                    hmap.set_units(hmap.units*other)
                else:
                    hmap.set_units(other)
            return Signomial(hmap)
        elif isinstance(other, Signomial):
            hmap = NomialMap()
            if not (self.hmap.units or other.hmap.units):
                hmap.units = None
            elif not self.hmap.units:
                hmap.units = other.hmap.units
            elif not other.hmap.units:
                hmap.units = self.hmap.units
            else:
                hmap.units = self.hmap.units*other.hmap.units
            for exp_s, c_s in self.hmap.items():
                for exp_o, c_o in other.hmap.items():
                    exp = exp_s + exp_o
                    hmap[exp] = c_s*c_o + hmap.get(exp, 0)
            hmap._remove_zeros()
            return Signomial(hmap)
        else:
            return NotImplemented

    def __div__(self, other):
        """Support the / operator in Python 2.x"""
        if isinstance(other, Numbers):
            return self*other**-1
        elif isinstance(other, Monomial):
            return other.__rdiv__(self)
        else:
            return NotImplemented

    def __pow__(self, expo):
        if isinstance(expo, int):
            if expo >= 0:
                p = Monomial({}, 1)
                while expo > 0:
                    p *= self
                    expo -= 1
                return p
            else:
                raise ValueError("Signomials are only closed under"
                                 " nonnegative integer exponents.")
        else:
            return NotImplemented

    def __neg__(self):
        from .. import SIGNOMIALS_ENABLED
        if SIGNOMIALS_ENABLED:
            return -1*self
        else:
            return NotImplemented

    def __sub__(self, other):
        from .. import SIGNOMIALS_ENABLED
        if SIGNOMIALS_ENABLED:
            return self + -other
        else:
            return NotImplemented

    def __rsub__(self, other):
        from .. import SIGNOMIALS_ENABLED
        if SIGNOMIALS_ENABLED:
            return other + -self
        else:
            return NotImplemented


class Posynomial(Signomial):
    """A Signomial with strictly positive cs

    Arguments
    ---------
    Same as Signomial.
    Note: Posynomial historically supported several different init formats
          These will be deprecated in the future, replaced with a single
          __init__ syntax, same as Signomial.
    """
    def __le__(self, other):
        if isinstance(other, Numbers + (Monomial,)):
            return PosynomialInequality(self, "<=", other)
        else:
            # fall back on other's __ge__
            return NotImplemented

    # Posynomial.__ge__ falls back on Signomial.__ge__

    def mono_lower_bound(self, x0):
        """Monomial lower bound at a point x0

        Arguments
        ---------
        x0 (dict):
            point to make lower bound exact

        Returns
        -------
        Monomial
        """
        return self.mono_approximation(x0)


class Monomial(Posynomial):
    """A Posynomial with only one term

    Arguments
    ---------
    Same as Signomial.
    Note: Monomial historically supported several different init formats
          These will be deprecated in the future, replaced with a single
          __init__ syntax, same as Signomial.
    """

    @property
    def exp(self):
        if not hasattr(self, "_exp"):
            self._exp, = self.hmap.keys()
        return self._exp

    @property
    def c(self):
        if not hasattr(self, "_c"):
            self._c, = self.cs
        return self._c

    def __rdiv__(self, other):
        "Divide other by this Monomial"
        if isinstance(other, Numbers + (Signomial,)):
            return other * self**-1
        else:
            return NotImplemented

    def __rtruediv__(self, other):
        "__rdiv__ for python 3.x"
        return self.__rdiv__(other)

    def __pow__(self, x):
        if isinstance(x, Numbers):
            exp, c = self.hmap.items()[0]
            exp = exp*x if x else HashVector()
            # TODO: c should already be a float
            hmap = NomialMap({exp: float(c)**x})
            hmap.units = self.hmap.units
            if hmap.units:
                hmap.units = hmap.units**x
            return Monomial(hmap)
        else:
            return NotImplemented

    # inherit __ne__ from Signomial

    def __eq__(self, other):
        mons = Numbers + (Monomial,)
        if isinstance(other, mons):
            # if both are monomials, return a constraint
            try:
                return MonomialEquality(self, "=", other)
            except ValueError:
                return False
        return super(Monomial, self).__eq__(other)

    # Monomial.__le__ falls back on Posynomial.__le__

    def __ge__(self, other):
        if isinstance(other, Numbers + (Posynomial,)):
            return PosynomialInequality(self, ">=", other)
        else:
            # fall back on other's __ge__
            return NotImplemented

    def mono_approximation(self, x0):
        return self


#######################################################
####### CONSTRAINTS ###################################
#######################################################


class ScalarSingleEquationConstraint(SingleEquationConstraint):
    "A SingleEquationConstraint with scalar left and right sides."
    nomials = []

    def __init__(self, left, oper, right):
        super(ScalarSingleEquationConstraint,
              self).__init__(Signomial(left), oper, Signomial(right))
        self.varkeys = KeySet(self.left.vks)
        self.varkeys.update(self.right.vks)

    def subinplace(self, substitutions):
        "Modifies the constraint in place with substitutions."
        for nomial in self.nomials:
            nomial.subinplace(substitutions)
        self.varkeys = KeySet(self.left.vks)
        self.varkeys.update(self.right.vks)


class PosynomialInequality(ScalarSingleEquationConstraint):
    """A constraint of the general form monomial >= posynomial
    Stored in the posylt1_rep attribute as a single Posynomial (self <= 1)
    Usually initialized via operator overloading, e.g. cc = (y**2 >= 1 + x)
    """

    def __init__(self, left, oper, right):
        ScalarSingleEquationConstraint.__init__(self, left, oper, right)
        if self.oper == "<=":
            p_lt, m_gt = self.left, self.right
        elif self.oper == ">=":
            m_gt, p_lt = self.left, self.right
        else:
            raise ValueError("operator %s is not supported by Posynomial"
                             "Constraint." % self.oper)

        self.p_lt, self.m_gt = p_lt, m_gt
        self.substitutions = dict(p_lt.values)
        self.substitutions.update(m_gt.values)
        self.unsubbed = self._gen_unsubbed(p_lt, m_gt)
        self.nomials = [self.left, self.right, self.p_lt, self.m_gt]
        self.nomials.extend(self.unsubbed)
        self._last_used_substitutions = None

    def _simplify_posy_ineq(self, hmap):
        "Simplify a posy <= 1 by moving constants to the right side."
<<<<<<< HEAD
        if HashVector() not in hmap:
            return hmap
        coeff = 1 - hmap[HashVector()]
        if len(hmap) == 1 and coeff >= 0:
            # don't error on tautological monomials (0 <= coeff)
            # because they allow models to impose requirements
            # raise ValueError("tautological constraint: %s" % self)
            return None
        elif coeff <= 0:
            raise ValueError("infeasible constraint: %s" % self)
        scaled = hmap/coeff
        scaled.units = hmap.units
        del scaled[HashVector()]
        return scaled

    def _gen_unsubbed(self, p_lt, m_gt):
=======
        if len(exps) == 1:
            if not exps[0] or cs[0] == 0:
                if cs[0] > 1:
                    raise ValueError("infeasible constraint: %s" % self)
                else:
                    # allow tautological monomial constraints (cs[0] <= 1)
                    # because they allow models to impose requirements
                    return (), np.array([])
            return exps, cs
        coeff = 1.0
        exps_ = []
        nonzero_exp_ixs = []
        for i, exp in enumerate(exps):
            if exp:
                nonzero_exp_ixs.append(i)
                exps_.append(exp)
            else:
                coeff -= mag(cs[i])
        if len(exps_) < len(exps):
            if coeff > 0:
                cs = cs[nonzero_exp_ixs]
            elif coeff < 0:
                raise ValueError("infeasible constraint: %s" % self)
            elif coeff == 0:
                raise ValueError("tautological constraint: %s" % self)
        return tuple(exps_), cs/coeff

    def _gen_unsubbed(self):
>>>>>>> 4a256fab
        "Returns the unsubstituted posys <= 1."
        hmap = (p_lt / m_gt).hmap
        if hasattr(hmap, "units"):
            try:
                hmap = hmap.to(ureg.dimensionless)
                hmap.units = None
            except DimensionalityError:
                raise ValueError("unit mismatch: units of %s cannot "
                                 "be converted to units of %s" %
                                 (p_lt, m_gt))
        hmap = self._simplify_posy_ineq(hmap)
        return [Posynomial(hmap)]

    def as_posyslt1(self, substitutions=None):
        "Returns the posys <= 1 representation of this constraint."
        posys = self.unsubbed
        if not substitutions:
            self._last_used_substitutions = substitutions
            # just return the pre-generated posynomial representation
            return posys

        out = []
        for posy in posys:
<<<<<<< HEAD
            hmap = posy.hmap.sub(substitutions)
            simp = self._simplify_posy_ineq(hmap)
            if not simp:  # tautological constraint
                continue
            # pylint: disable=attribute-defined-outside-init
            self.pmap, self.mfm = hmap.mmap(posy.hmap)
            if simp is not hmap:
                const_idx = hmap.keys().index(HashVector())
                const_pmap = self.pmap.pop(const_idx)
                for el in self.pmap:
                    for key, value in const_pmap.items():
                        el[key] = -value
                hmap = simp

            allnan_or_zero = True
            for c in hmap.values():
                if c != 0 and not np.isnan(c):
                    allnan_or_zero = False
                    break
            if allnan_or_zero:
                continue  # skip nan'd or 0'd constraint

            p = Posynomial(hmap)
            if p.any_nonpositive_cs:
=======
            _, exps, cs, subs = substitution(posy, substitutions)
            self._last_used_substitutions = subs
            exps, cs = self._simplify_posy_ineq(exps, mag(cs))
            if not exps and not cs:  # tautological constraint
                continue
            exps, cs, pmap = simplify_exps_and_cs(exps, cs, return_map=True)

            #  The monomial sensitivities from the GP/SP are in terms of this
            #  smaller post-substitution list of monomials, so we need to map
            #  back to the pre-substitution list.
            #
            #  A "pmap" is a list of HashVectors (mmaps), whose keys are
            #  monomial indexes pre-substitution, and whose values are the
            #  percentage of the simplified  monomial's coefficient that came
            #  from that particular parent.

            self.pmap = pmap  # pylint: disable=attribute-defined-outside-init
            try:
                p = Posynomial(exps, cs, simplify=False)
            except ValueError:
>>>>>>> 4a256fab
                raise RuntimeWarning("PosynomialInequality %s became Signomial"
                                     " after substitution %s"
                                     % (self, substitutions))
            out.append(p)
        return out

    def sens_from_dual(self, la, nu):
        "Returns the variable/constraint sensitivities from lambda/nu"
        if not la or not nu:
            # as_posyslt1 created no inequalities
            return {}
        la, = la
        nu, = nu
        presub, = self.unsubbed
        # constr_sens = {"overall": la}
        if hasattr(self, "pmap"):
            nu_ = np.zeros(len(presub.cs))
            for i, mmap in enumerate(self.pmap):
                for idx, percentage in mmap.items():
                    nu_[idx] += percentage*nu[i]

            # TODO: why wrong in the aircraft example??
            # presubexps = presub.hmap.keys()
            # nu_2 = np.zeros(len(presub.cs))
            # for nu, exp in zip(nu, self.mfm):
            #     for presubexp, fraction in self.mfm[exp].items():
            #         idx = presubexps.index(presubexp)
            #         nu_2[idx] += fraction*nu

            nu = nu_
        # Monomial sensitivities
        # constr_sens[str(self.m_gt)] = la
        # for i, mono_sens in enumerate(nu):
        #     mono_str = fast_monomial_str(self.p_lt.exps[i], self.p_lt.cs[i])
        #     constr_sens[mono_str] = mono_sens
        # Constant sensitivities
        var_senss = {}
        for var in self._last_used_substitutions:
            locs = presub.varlocs[var]
            var_senss[var] = sum([presub.exps[i][var]*nu[i] for i in locs])
        return var_senss

    # pylint: disable=unused-argument
    def as_gpconstr(self, x0):
        "GP version of a Posynomial constraint is itself"
        return self


class MonomialEquality(PosynomialInequality):
    "A Constraint of the form Monomial == Monomial."

    # pylint: disable=super-init-not-called
    def __init__(self, left, oper, right):
        # pylint: disable=non-parent-init-called
        ScalarSingleEquationConstraint.__init__(self, left, oper, right)
        if self.oper is not "=":
            raise ValueError("operator %s is not supported by"
                             " MonomialEquality." % self.oper)
        self.substitutions = dict(self.left.values)
        self.substitutions.update(self.right.values)
        self.unsubbed = self._gen_unsubbed()
        self.nomials = [self.left, self.right]
        self.nomials.extend(self.unsubbed)

    def _gen_unsubbed(self):
        "Returns the unsubstituted posys <= 1."
        unsubbed = PosynomialInequality._gen_unsubbed
        l_over_r = unsubbed(self, self.left, self.right)
        r_over_l = unsubbed(self, self.right, self.left)
        return l_over_r + r_over_l

    def __nonzero__(self):
        'A constraint not guaranteed to be satisfied  evaluates as "False".'
        return bool(self.left.c == self.right.c
                    and self.left.exp == self.right.exp)

    def __bool__(self):
        'A constraint not guaranteed to be satisfied  evaluates as "False".'
        return self.__nonzero__()

    def sens_from_dual(self, la, nu):
        "Returns the variable/constraint sensitivities from lambda/nu"
        if not la or not nu:
            # as_posyslt1 created no inequalities
            return {}
        # left, right = la
        # constr_sens = {str(self.left): left-right,
        #                str(self.right): right-left}
        # Constant sensitivities
        var_senss = HashVector()
        for i, m_s in enumerate(nu):
            presub = self.unsubbed[i]
            var_sens = {var: sum([presub.exps[i][var]*m_s[i] for i in locs])
                        for (var, locs) in presub.varlocs.items()
                        if var in self._last_used_substitutions}
            var_senss += HashVector(var_sens)
        return var_senss


class SignomialInequality(ScalarSingleEquationConstraint):
    """A constraint of the general form posynomial >= posynomial
    Stored internally (exps, cs) as a single Signomial (0 >= self)
    Usually initialized via operator overloading, e.g. cc = (y**2 >= 1 + x - y)
    Additionally retains input format (lhs vs rhs) in self.left and self.right
    Form is self.left >= self.right.
    """

    def __init__(self, left, oper, right):
        ScalarSingleEquationConstraint.__init__(self, left, oper, right)
        from .. import SIGNOMIALS_ENABLED
        if not SIGNOMIALS_ENABLED:
            raise TypeError("Cannot initialize SignomialInequality"
                            " outside of a SignomialsEnabled environment.")
        if self.oper == "<=":
            plt, pgt = self.left, self.right
        elif self.oper == ">=":
            pgt, plt = self.left, self.right
        else:
            raise ValueError("operator %s is not supported by Signomial"
                             "Constraint." % self.oper)
        self.nomials = [self.left, self.right]
        self.unsubbed = [plt - pgt]
        self.nomials.extend(self.unsubbed)
        self.substitutions = dict(self.left.values)
        self.substitutions.update(self.right.values)

    def as_posyslt1(self, substitutions=None):
        "Returns the posys <= 1 representation of this constraint."
        siglt0, = self.unsubbed
        siglt0 = siglt0.sub(substitutions, require_positive=False)
        posy, negy = siglt0.posy_negy()
        if posy is 0:
            raise ValueError("SignomialConstraint %s became the tautological"
                             " constraint %s %s %s after substitution." %
                             (self, posy, "<=", negy))
        elif negy is 0:
            raise ValueError("SignomialConstraint %s became the infeasible"
                             " constraint %s %s %s after substitution." %
                             (self, posy, "<=", negy))
        elif not hasattr(negy, "cs") or len(negy.cs) == 1:
            self.__class__ = PosynomialInequality
            self.__init__(posy, "<=", negy)
            return self.as_posyslt1(substitutions)

        else:
            raise InvalidGPConstraint("SignomialInequality could not simplify"
                                      " to a PosynomialInequality; try calling"
                                      " `.localsolve` instead of `.solve` to"
                                      " form your Model as a SignomialProgram")

    def as_gpconstr(self, x0):
        "Returns GP approximation of an SP constraint at x0"
        siglt0, = self.unsubbed
        posy, negy = siglt0.posy_negy()
        # assume unspecified negy variables have a value of 1.0
        x0.update({vk: 1.0 for vk in negy.varlocs if vk not in x0})
        pc = PosynomialInequality(posy, "<=", negy.mono_lower_bound(x0))
        pc.substitutions = self.substitutions
        return pc


class SingleSignomialEquality(SignomialInequality):
    "A constraint of the general form posynomial == posynomial"

    def __init__(self, left, right):
        SignomialInequality.__init__(self, left, "<=", right)
        self.oper = "="

    def as_posyslt1(self, substitutions=None):
        "Returns the posys <= 1 representation of this constraint."
        # todo deal with substitutions
        raise InvalidGPConstraint("SignomialEquality could not simplify"
                                  " to a PosynomialInequality; try calling"
                                  "`.localsolve` instead of `.solve` to"
                                  " form your Model as a SignomialProgram")

    def as_gpconstr(self, x0):
        "Returns GP approximation of an SP constraint at x0"
        siglt0, = self.unsubbed
        posy, negy = siglt0.posy_negy()
        # assume unspecified variables have a value of 1.0
        x0.update({vk: 1.0 for vk in siglt0.varlocs if vk not in x0})
        mec = (posy.mono_lower_bound(x0) == negy.mono_lower_bound(x0))
        mec.substitutions = self.substitutions
        return mec<|MERGE_RESOLUTION|>--- conflicted
+++ resolved
@@ -134,7 +134,6 @@
             raise ValueError("Variables %s remained after substituting x0=%s"
                              % (list(psub.vks), x0)
                              + " into %s" % self)
-<<<<<<< HEAD
         c0, = psub.hmap.values()
         exp = HashVector()
         c = c0
@@ -142,13 +141,6 @@
             val = mag(x0[vk])
             diff = self.diff(vk).sub(x0, require_positive=False)
             e = val*diff.hmap.values()[0]/c0
-=======
-        p0 = psub.value  # includes any units
-        m0 = 1
-        for vk in self.varlocs:
-            diff = self.diff(vk)
-            e = x0[vk]*mag(diff.sub(x0, require_positive=False).c)/mag(p0)
->>>>>>> 4a256fab
             exp[vk] = e
             c /= val**e
         if psub.hmap.units:
@@ -450,11 +442,10 @@
         self.unsubbed = self._gen_unsubbed(p_lt, m_gt)
         self.nomials = [self.left, self.right, self.p_lt, self.m_gt]
         self.nomials.extend(self.unsubbed)
-        self._last_used_substitutions = None
+        self._last_used_substitutions = {}
 
     def _simplify_posy_ineq(self, hmap):
         "Simplify a posy <= 1 by moving constants to the right side."
-<<<<<<< HEAD
         if HashVector() not in hmap:
             return hmap
         coeff = 1 - hmap[HashVector()]
@@ -471,36 +462,6 @@
         return scaled
 
     def _gen_unsubbed(self, p_lt, m_gt):
-=======
-        if len(exps) == 1:
-            if not exps[0] or cs[0] == 0:
-                if cs[0] > 1:
-                    raise ValueError("infeasible constraint: %s" % self)
-                else:
-                    # allow tautological monomial constraints (cs[0] <= 1)
-                    # because they allow models to impose requirements
-                    return (), np.array([])
-            return exps, cs
-        coeff = 1.0
-        exps_ = []
-        nonzero_exp_ixs = []
-        for i, exp in enumerate(exps):
-            if exp:
-                nonzero_exp_ixs.append(i)
-                exps_.append(exp)
-            else:
-                coeff -= mag(cs[i])
-        if len(exps_) < len(exps):
-            if coeff > 0:
-                cs = cs[nonzero_exp_ixs]
-            elif coeff < 0:
-                raise ValueError("infeasible constraint: %s" % self)
-            elif coeff == 0:
-                raise ValueError("tautological constraint: %s" % self)
-        return tuple(exps_), cs/coeff
-
-    def _gen_unsubbed(self):
->>>>>>> 4a256fab
         "Returns the unsubstituted posys <= 1."
         hmap = (p_lt / m_gt).hmap
         if hasattr(hmap, "units"):
@@ -518,14 +479,15 @@
         "Returns the posys <= 1 representation of this constraint."
         posys = self.unsubbed
         if not substitutions:
-            self._last_used_substitutions = substitutions
             # just return the pre-generated posynomial representation
             return posys
 
         out = []
+        self._last_used_substitutions = {}
         for posy in posys:
-<<<<<<< HEAD
-            hmap = posy.hmap.sub(substitutions)
+            fixed = parse_subs(posy.varkeys, substitutions, sweeps=False)
+            self._last_used_substitutions.update(fixed)
+            hmap = posy.hmap.sub(fixed)
             simp = self._simplify_posy_ineq(hmap)
             if not simp:  # tautological constraint
                 continue
@@ -549,28 +511,6 @@
 
             p = Posynomial(hmap)
             if p.any_nonpositive_cs:
-=======
-            _, exps, cs, subs = substitution(posy, substitutions)
-            self._last_used_substitutions = subs
-            exps, cs = self._simplify_posy_ineq(exps, mag(cs))
-            if not exps and not cs:  # tautological constraint
-                continue
-            exps, cs, pmap = simplify_exps_and_cs(exps, cs, return_map=True)
-
-            #  The monomial sensitivities from the GP/SP are in terms of this
-            #  smaller post-substitution list of monomials, so we need to map
-            #  back to the pre-substitution list.
-            #
-            #  A "pmap" is a list of HashVectors (mmaps), whose keys are
-            #  monomial indexes pre-substitution, and whose values are the
-            #  percentage of the simplified  monomial's coefficient that came
-            #  from that particular parent.
-
-            self.pmap = pmap  # pylint: disable=attribute-defined-outside-init
-            try:
-                p = Posynomial(exps, cs, simplify=False)
-            except ValueError:
->>>>>>> 4a256fab
                 raise RuntimeWarning("PosynomialInequality %s became Signomial"
                                      " after substitution %s"
                                      % (self, substitutions))
@@ -634,6 +574,7 @@
         self.unsubbed = self._gen_unsubbed()
         self.nomials = [self.left, self.right]
         self.nomials.extend(self.unsubbed)
+        self._last_used_substitutions = {}
 
     def _gen_unsubbed(self):
         "Returns the unsubstituted posys <= 1."
