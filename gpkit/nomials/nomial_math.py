--- conflicted
+++ resolved
@@ -501,8 +501,7 @@
 
         out = []
         for posy in posys:
-<<<<<<< HEAD
-            hmap = posy.hmap.sub(self.substitutions)
+            hmap = posy.hmap.sub(substitutions)
             simp = self._simplify_posy_ineq(hmap)
             if not simp:  # tautological constraint
                 continue
@@ -522,12 +521,6 @@
                     allnan_or_zero = False
                     break
             if allnan_or_zero:
-=======
-            _, exps, cs, _ = substitution(posy, substitutions)
-            # remove any cs that are just nans and/or 0s
-            nans = np.isnan(cs)
-            if np.all(nans) or np.all(cs[~nans] == 0):
->>>>>>> 571e9ccc
                 continue  # skip nan'd or 0'd constraint
 
             p = Posynomial(hmap)
