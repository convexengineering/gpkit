--- conflicted
+++ resolved
@@ -1,12 +1,7 @@
 """Signomial, Posynomial, Monomial, Constraint, & MonoEQCOnstraint classes"""
 import numpy as np
 from .array import NomialArray
-<<<<<<< HEAD
-from .nomial_core import Nomial, fast_monomial_str
-=======
 from .nomial_core import Nomial
-from .substitution import substitution, parse_subs
->>>>>>> 05b561cf
 from ..constraints import SingleEquationConstraint
 from ..small_classes import Strings, Numbers, Quantity
 from ..small_classes import HashVector
