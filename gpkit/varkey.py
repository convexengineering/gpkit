--- conflicted
+++ resolved
@@ -97,15 +97,11 @@
             if self.descr.get(subscript) and subscript not in excluded:
                 substring = self.descr[subscript]
                 if subscript == "models":
-<<<<<<< HEAD
-                    substring = "/".join(substring)
-=======
                     if self.modelnums and "modelnums" not in excluded:
                         substring = ["%s.%s" % (ss, mn) if mn > 0 else ss
                                      for ss, mn
                                      in zip(substring, self.modelnums)]
-                    substring = ", ".join(substring)
->>>>>>> ff5536cb
+                    substring = "/".join(substring)
                 string += "_%s" % (substring,)
         return string
 
