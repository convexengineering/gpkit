--- conflicted
+++ resolved
@@ -1,10 +1,6 @@
 """Defines the VarKey class"""
-<<<<<<< HEAD
 from itertools import count
 from .small_classes import Strings, Quantity, HashVector
-=======
-from .small_classes import Strings, Quantity
->>>>>>> 087fcdc5
 from .small_scripts import mag, unitstr, veckeyed
 
 
