--- conflicted
+++ resolved
@@ -60,7 +60,6 @@
         print("Optional Python units library (Pint) not installed;"
               "unit support disabled.")
         disable_units()
-<<<<<<< HEAD
 
 enable_units()
 
@@ -77,26 +76,6 @@
     """Disables signomial support in a particular instance of GPkit."""
     global _SIGNOMIALS_ENABLED
     _SIGNOMIALS_ENABLED = False
-
-=======
-
-enable_units()
-
-_SIGNOMIALS_ENABLED = False
-
-
-def enable_signomials():
-    """Enables signomial support in a particular instance of GPkit."""
-    global _SIGNOMIALS_ENABLED
-    _SIGNOMIALS_ENABLED = True
-
-
-def disable_signomials():
-    """Disables signomial support in a particular instance of GPkit."""
-    global _SIGNOMIALS_ENABLED
-    _SIGNOMIALS_ENABLED = False
-
->>>>>>> a3404ef4
 
 from .nomials import Monomial, Posynomial, Signomial
 from .variables import Variable, VectorVariable, ArrayVariable
