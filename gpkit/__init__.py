--- conflicted
+++ resolved
@@ -2,18 +2,11 @@
 Lightweight GP Modeling Package
 """
 
-<<<<<<< HEAD
+# structures
 from array import array
-from utils import vectify
-from monomial import monify
-from monomial import Monomial
-from posynomial import Posynomial
-=======
-# structures
 from nomials import Monomial
 from nomials import Posynomial
 
 # functions
-from utils import monify
->>>>>>> bc2b1049
+from utils import *
 from minimize import chooser as minimize