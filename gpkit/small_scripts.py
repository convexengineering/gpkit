--- conflicted
+++ resolved
@@ -28,18 +28,18 @@
     "Returns the unitstr of a given object."
     if hasattr(units, "descr") and hasattr(units.descr, "get"):
         units = units.descr.get("units", dimless)
-<<<<<<< HEAD
-    if units and not isinstance(units, Strings):
-        try:
-            rawstr = ("{:%s}" % options).format(units)
-            if str(units)[-5:] == "count":
-            # TODO remove this conditional when pint issue 356 is resolved
-                rawstr = "1.0 count"
-        except ValueError:
-            rawstr = "1.0 " + str(units.units)
-        units = "".join(rawstr.replace("dimensionless", dimless).split()[1:])
-    return into % units if units else ""
-=======
+# <<<<<<< HEAD
+#     if units and not isinstance(units, Strings):
+#         try:
+#             rawstr = ("{:%s}" % options).format(units)
+#             if str(units)[-5:] == "count":
+#             # TODO remove this conditional when pint issue 356 is resolved
+#                 rawstr = "1.0 count"
+#         except ValueError:
+#             rawstr = "1.0 " + str(units.units)
+#         units = "".join(rawstr.replace("dimensionless", dimless).split()[1:])
+#     return into % units if units else ""
+# =======
     if isinstance(units, Strings):
         return into % units if units else ""
     elif isinstance(units, Quantity):
@@ -50,7 +50,6 @@
         units = rawstr.replace(" ", "").replace("dimensionless", dimless)
         return into % units if units else ""
     return ""
->>>>>>> e5f95f4e
 
 
 def nomial_latex_helper(c, pos_vars, neg_vars):
