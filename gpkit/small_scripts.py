--- conflicted
+++ resolved
@@ -6,11 +6,6 @@
 
 def appendsolwarning(msg, data, result, category="uncategorized"):
     "Append a particular category of warnings to a solution."
-<<<<<<< HEAD
-    if printwarning:
-        print("Warning: %s\n" % msg)
-=======
->>>>>>> f7b41077
     if "warnings" not in result:
         result["warnings"] = {}
     if category not in result["warnings"]:
