--- conflicted
+++ resolved
@@ -25,10 +25,6 @@
 
         # initializations for attributes used elsewhere
         self.posymap = []
-<<<<<<< HEAD
-        self.unique_varkeys = None
-=======
->>>>>>> 74e50030
         self.numpy_bools = False
 
         # get substitutions and convert all members to ConstraintSets
@@ -172,19 +168,8 @@
         "Substitutes in place."
         for constraint in self:
             constraint.subinplace(subs)
-<<<<<<< HEAD
-        if self.unique_varkeys is not None:
-            unused_vars = []
-            for var in self.unique_varkeys:
-                if var.key in subs:
-                    unused_vars.append(subs[var.key])
-                else:
-                    unused_vars.append(var.key)
-            self.unique_varkeys = unused_vars
-=======
         self.unique_varkeys = frozenset(subs[vk] if vk in subs else vk
                                         for vk in self.unique_varkeys)
->>>>>>> 74e50030
         self.reset_varkeys()
 
     def reset_varkeys(self, init_dict=None):
@@ -195,12 +180,7 @@
         for constraint in self:
             if hasattr(constraint, "varkeys"):
                 varkeys.update(constraint.varkeys)
-<<<<<<< HEAD
-        if self.unique_varkeys is not None:
-            varkeys.update(self.unique_varkeys)
-=======
         varkeys.update(self.unique_varkeys)
->>>>>>> 74e50030
         self.varkeys = varkeys
         self.substitutions.varkeys = varkeys
 
