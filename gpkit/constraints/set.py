"Implements ConstraintSet"
import numpy as np

from ..small_classes import HashVector, Numbers
from ..keydict import KeySet, KeyDict
from ..small_scripts import try_str_without
from ..repr_conventions import _str, _repr, _repr_latex_


def _sort_by_name_and_idx(var):
    "return tuplef for Variable sorting"
    return (var.key.str_without(["units", "idx"]), var.key.idx)


class ConstraintSet(list):
    "Recursive container for ConstraintSets and Inequalities"
    varkeys = None
    unique_varkeys = frozenset()

    def __init__(self, constraints, substitutions=None):
        if isinstance(constraints, ConstraintSet):
            # stick it in a list to maintain hierarchy
            constraints = [constraints]
        list.__init__(self, constraints)

        # initializations for attributes used elsewhere
        self.posymap = []
        self.numpy_bools = False

        # get substitutions and convert all members to ConstraintSets
        self.substitutions = KeyDict()
        for i, constraint in enumerate(self):
            if getattr(constraint, "numpy_bools", None):
                raise_elementhasnumpybools(constraint)
            elif not isinstance(constraint, ConstraintSet):
                if hasattr(constraint, "__iter__"):
                    list.__setitem__(self, i, ConstraintSet(constraint))
                elif not hasattr(constraint, "varkeys"):
                    if not isinstance(constraint, np.bool_):
                        raise_badelement(self, i, constraint)
                    else:
                        # allow NomialArray equalities (arr == "a", etc.)
                        self.numpy_bools = True  # but mark them
                        # so we can catch them (see above) in ConstraintSets
            if hasattr(self[i], "substitutions"):
                self.substitutions.update(self[i].substitutions)
                self[i].substitutions = self.substitutions
        self.reset_varkeys()
        if substitutions:
            self.substitutions.update(substitutions)

    def __getitem__(self, key):
        if isinstance(key, int):
            return list.__getitem__(self, key)
        return self._choosevar(key, self.variables_byname(key))

    def _choosevar(self, key, variables):
        if not variables:
            raise KeyError(key)
        if variables[0].key.veckey:
            # maybe it's all one vector variable!
            from ..nomials import NomialArray
            vk = variables[0].key.veckey
            arr = NomialArray(np.full(vk.shape, np.nan, dtype="object"))
            arr.key = vk
            for variable in variables:
                if variable.key.veckey == vk:
                    arr[variable.key.idx] = variable
                else:
                    arr = None
                    break
            if arr is not None:
                return arr
        elif len(variables) == 1:
            return variables[0]
        raise ValueError("multiple variables are called '%s'; use"
                         " variables_byname('%s') to see all of them"
                         % (key, key))

    def topvar(self, key):
        "If a variable by a given name exists in the top model, return it"
        # TODO: could this be done with unique_varkeys?
        if not self.naming:  # pylint: disable=no-member
            raise TypeError("constraintsets must be named to have top-level"
                            " named variables.")
        topvars = [var for var in self.variables_byname(key)
                   if var.key.naming == self.naming]  # pylint: disable=no-member
        return self._choosevar(key, topvars)

    def variables_byname(self, key):
        "Get all variables with a given name"
        from ..nomials import Variable
        variables = [Variable(newvariable=False, **key.descr)
                     for key in self.varkeys[key]]
        variables.sort(key=_sort_by_name_and_idx)
        return variables

    def __setitem__(self, key, value):
        self.substitutions.update(value.substitutions)
        list.__setitem__(self, key, value)
        self.reset_varkeys()

    def append(self, value):
        if hasattr(value, "__iter__") and not isinstance(value, ConstraintSet):
            value = ConstraintSet(value)
        self.substitutions.update(value.substitutions)
        list.append(self, value)
        self.reset_varkeys()

    __str__ = _str
    __repr__ = _repr
    _repr_latex_ = _repr_latex_

    def str_without(self, excluded=None):
        "String representation of a ConstraintSet."
        if not excluded:
            excluded = ["units"]
        lines = []
        if "root" not in excluded:
            excluded.append("root")
            lines.append("")
            root_str = self.rootconstr_str(excluded)
            if root_str:
                lines.append(root_str)
        for constraint in self:
            cstr = constraint.subconstr_str(excluded)
            if cstr is None:
                cstr = try_str_without(constraint, excluded)
            if cstr[:8] != "        ":  # require indentation
                cstr = "        " + cstr
            lines.append(cstr)
        return "\n".join(lines)

    def latex(self, excluded=None):
        "LaTeX representation of a ConstraintSet."
        if not excluded:
            excluded = ["units"]
        lines = []
        root = "root" not in excluded
        if root:
            excluded.append("root")
            lines.append("\\begin{array}{ll} \\text{}")
            root_latex = self.rootconstr_latex(excluded)
            if root_latex:
                lines.append(root_latex)
        for constraint in self:
            cstr = constraint.subconstr_latex(excluded)
            if cstr is None:
                cstr = constraint.latex(excluded)
            if cstr[:6] != "    & ":  # require indentation
                cstr = "    & " + cstr + " \\\\"
            lines.append(cstr)
        if root:
            lines.append("\\end{array}")
        return "\n".join(lines)

    def rootconstr_str(self, excluded=None):
        "The appearance of a ConstraintSet in addition to its contents"
        pass

    def rootconstr_latex(self, excluded=None):
        "The appearance of a ConstraintSet in addition to its contents"
        pass

    def subconstr_str(self, excluded=None):
        "The collapsed appearance of a ConstraintSet"
        pass

    def subconstr_latex(self, excluded=None):
        "The collapsed appearance of a ConstraintSet"
        pass

    def flat(self, constraintsets=True):
        "Yields contained constraints, optionally including constraintsets."
        for constraint in self:
            if not isinstance(constraint, ConstraintSet):
                yield constraint
            else:
                if constraintsets:
                    yield constraint
                subgenerator = constraint.flat(constraintsets)
                for yielded_constraint in subgenerator:
                    yield yielded_constraint

    def subinplace(self, subs):
<<<<<<< HEAD
        "Substitutes in place."
=======
        """Substitutes in place, updating self.substitutions accordingly.

        Keys substituted with `subinplace` are no longer present, so if such a
        key is also in self.substitutions that substitution is now orphaned. If
        `subs[key]` describes some key in the ConstraintSet (i.e. one key has
        been substituted for another), then a substitution is added, mapping
        the orphaned value to this new key; otherwise, an error is raised.
        """
>>>>>>> 7a83be7f
        subs = {k: getattr(v, "key", v) for k, v in subs.items()}
        for constraint in self:
            constraint.subinplace(subs)
        for key, value in subs.items():
            if key in self.substitutions:
                valkey, _ = self.substitutions.parse_and_index(value)
                self.substitutions[valkey] = self.substitutions[key]
                del self.substitutions[key]
        self.unique_varkeys = frozenset(subs[vk] if vk in subs else vk
                                        for vk in self.unique_varkeys)
        self.reset_varkeys()

    def reset_varkeys(self):
        "Goes through constraints and collects their varkeys."
        self.varkeys = KeySet(self.unique_varkeys)
        for constraint in self:
            if hasattr(constraint, "varkeys"):
                self.varkeys.update(constraint.varkeys)
        self.substitutions.varkeys = self.varkeys

    def as_posyslt1(self, substitutions=None):
        "Returns list of posynomials which must be kept <= 1"
        posylist, self.posymap = [], []
        for i, constraint in enumerate(self):
            if not hasattr(constraint, "as_posyslt1"):
                raise_badelement(self, i, constraint)
            posys = constraint.as_posyslt1(substitutions)
            self.posymap.append(len(posys))
            posylist.extend(posys)
        return posylist

    def sens_from_dual(self, las, nus):
        """Computes constraint and variable sensitivities from dual solution

        Arguments
        ---------
        las : list
            Sensitivity of each posynomial returned by `self.as_posyslt1`

        nus: list of lists
             Each posynomial's monomial sensitivities


        Returns
        -------
        constraint_sens : dict
            The interesting and computable sensitivities of this constraint

        var_senss : dict
            The variable sensitivities of this constraint
        """
        var_senss = HashVector()
        offset = 0
        for i, constr in enumerate(self):
            n_posys = self.posymap[i]
            la = las[offset:offset+n_posys]
            nu = nus[offset:offset+n_posys]
            v_ss = constr.sens_from_dual(la, nu)
            var_senss += v_ss
            offset += n_posys
        return var_senss

    def as_gpconstr(self, x0, substitutions=None):
        """Returns GPConstraint approximating this constraint at x0

        When x0 is none, may return a default guess."""
        gpconstrs = [constr.as_gpconstr(x0, substitutions) for constr in self]
        return ConstraintSet(gpconstrs, substitutions)

    def process_result(self, result):
        """Does arbitrary computation / manipulation of a program's result

        There's no guarantee what order different constraints will process
        results in, so any changes made to the program's result should be
        careful not to step on other constraint's toes.

        Potential Uses
        --------------
          - check that an inequality was tight
          - add values computed from solved variables

        """
        for constraint in self:
            if hasattr(constraint, "process_result"):
                constraint.process_result(result)
        for v in self.unique_varkeys:
            if not v.evalfn or v in result["variables"]:
                continue
            if v.veckey:
                v = v.veckey
            val = v.evalfn(result["variables"])
            result["freevariables"][v] = val
            result["variables"][v] = val


def raise_badelement(cns, i, constraint):
    "Identify the bad element and raise a ValueError"
    cause = "" if not isinstance(constraint, bool) else (
        " Did the constraint list contain"
        " an accidental equality?")
    if len(cns) == 1:
        loc = "as the only constraint"
    elif i == 0:
        loc = "at the start, before %s" % cns[i+1]
    elif i == len(cns) - 1:
        loc = "at the end, after %s" % cns[i-1]
    else:
        loc = "between %s and %s" % (cns[i-1], cns[i+1])
    raise ValueError("%s was found %s.%s"
                     % (type(constraint), loc, cause))


def raise_elementhasnumpybools(constraint):
    "Identify the bad subconstraint array and raise a ValueError"
    cause = ("An ArrayConstraint was created with elements of"
             " numpy.bool_")
    for side in [constraint.left, constraint.right]:
        if not (isinstance(side, Numbers)
                or hasattr(side, "hmap")
                or hasattr(side, "__iter__")):
            cause += (", because "
                      "NomialArray comparison with %.10s %s"
                      " does not return a valid constraint."
                      % (repr(side), type(side)))
    raise ValueError("%s\nFull constraint: %s"
                     % (cause, constraint))<|MERGE_RESOLUTION|>--- conflicted
+++ resolved
@@ -183,9 +183,6 @@
                     yield yielded_constraint
 
     def subinplace(self, subs):
-<<<<<<< HEAD
-        "Substitutes in place."
-=======
         """Substitutes in place, updating self.substitutions accordingly.
 
         Keys substituted with `subinplace` are no longer present, so if such a
@@ -194,7 +191,6 @@
         been substituted for another), then a substitution is added, mapping
         the orphaned value to this new key; otherwise, an error is raised.
         """
->>>>>>> 7a83be7f
         subs = {k: getattr(v, "key", v) for k, v in subs.items()}
         for constraint in self:
             constraint.subinplace(subs)
