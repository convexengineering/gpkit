"Implement CostedConstraintSet"
from .set import ConstraintSet


class CostedConstraintSet(ConstraintSet):
    """
    A ConstraintSet with a cost

    Arguments
    ---------
    cost: gpkit.Posynomial
    constraints: Iterable
    substitutions: dict
    """
    def __init__(self, cost, constraints, substitutions=None):
        self.cost = cost
        subs = self.cost.values
        if substitutions:
            subs.update(substitutions)
        ConstraintSet.__init__(self, constraints, subs)

    def subinplace(self, subs):
        "Substitutes in place."
        self.cost = self.cost.sub(subs)
        ConstraintSet.subinplace(self, subs)

<<<<<<< HEAD
    @property
    def varkeys(self):
        "return all Varkeys present in this ConstraintSet"
        return ConstraintSet._varkeys(self, self.cost.vks)
=======
    def reset_varkeys(self, init_dict=None):
        "Resets varkeys to what is in the cost and constraints"
        ConstraintSet.reset_varkeys(self, self.cost.varlocs)
        if init_dict is not None:
            self.varkeys.update(init_dict)
>>>>>>> 1cda07a9

    def rootconstr_str(self, excluded=None):
        "The appearance of a ConstraintSet in addition to its contents"
        return "\n".join(["  # minimize",
                          "        %s" % self.cost.str_without(excluded),
                          "  # subject to"])

    def rootconstr_latex(self, excluded=None):
        "The appearance of a ConstraintSet in addition to its contents"
        return "\n".join(["\\text{minimize}",
                          "    & %s \\\\" % self.cost.latex(excluded),
                          "\\text{subject to}"])

    def interact(self, ranges=None, fn_of_sol=None, **solvekwargs):
        """Easy model interaction in IPython / Jupyter

        By default, this creates a model with sliders for every constant
        which prints a new solution table whenever the sliders are changed.

        Arguments
        ---------
        fn_of_sol : function
            The function called with the solution after each solve that
            displays the result. By default prints a table.

        ranges : dictionary {str: Slider object or tuple}
            Determines which sliders get created. Tuple values may contain
            two or three floats: two correspond to (min, max), while three
            correspond to (min, step, max)

        **solvekwargs
            kwargs which get passed to the solve()/localsolve() method.
        """
        from ..interactive.widgets import modelinteract
        return modelinteract(self, ranges, fn_of_sol, **solvekwargs)

    def controlpanel(self, *args, **kwargs):
        """Easy model control in IPython / Jupyter

        Like interact(), but with the ability to control sliders and their
        ranges live. args and kwargs are passed on to interact()
        """
        from ..interactive.widgets import modelcontrolpanel
        return modelcontrolpanel(self, *args, **kwargs)<|MERGE_RESOLUTION|>--- conflicted
+++ resolved
@@ -24,18 +24,11 @@
         self.cost = self.cost.sub(subs)
         ConstraintSet.subinplace(self, subs)
 
-<<<<<<< HEAD
-    @property
-    def varkeys(self):
-        "return all Varkeys present in this ConstraintSet"
-        return ConstraintSet._varkeys(self, self.cost.vks)
-=======
     def reset_varkeys(self, init_dict=None):
         "Resets varkeys to what is in the cost and constraints"
-        ConstraintSet.reset_varkeys(self, self.cost.varlocs)
+        ConstraintSet.reset_varkeys(self, self.cost.vks)
         if init_dict is not None:
             self.varkeys.update(init_dict)
->>>>>>> 1cda07a9
 
     def rootconstr_str(self, excluded=None):
         "The appearance of a ConstraintSet in addition to its contents"
