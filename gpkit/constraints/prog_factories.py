--- conflicted
+++ resolved
@@ -110,12 +110,11 @@
         "Solves one pass of a sweep."
         this_pass = {var: sweep_vect[i]
                      for (var, sweep_vect) in sweep_vects.items()}
-<<<<<<< HEAD
-        linked = {var: fn(*[this_pass[VarKey(v.key)]
-                            for v in var.descr["args"]])
-=======
+# <<<<<<< HEAD
+#         linked = {var: fn(*[this_pass[VarKey(v.key)]
+#                             for v in var.descr["args"]])
+# =======
         linked = {var: fn(*[this_pass[v.key] for v in var.descr["args"]])
->>>>>>> 571e9ccc
                   for var, fn in linkedsweep.items()}
         this_pass.update(linked)
         constants.update(this_pass)
