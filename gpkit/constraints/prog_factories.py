"Scripts for generating, solving and sweeping programs"
from time import time
import numpy as np

try:
    from ipyparallel import Client
    CLIENT = Client(timeout=0.01)
    assert len(CLIENT) > 0
    POOL = CLIENT[:]
    POOL.use_dill()
    print("Using parallel execution of sweeps on %s clients" % len(CLIENT))
except (ImportError, IOError, AssertionError):
    POOL = None

from ..nomials import parse_subs
from ..solution_array import SolutionArray
from ..keydict import KeyDict


def _progify_fctry(program, return_attr=None):
    "Generates function that returns a program() and optionally an attribute."
    def programify(self, verbosity=1, constants=None, **kwargs):
        """Return program version of self

        Arguments
        ---------
        program: NomialData
            Class to return, e.g. GeometricProgram or SignomialProgram
        return_attr: string
            attribute to return in addition to the program
        """
        if not constants:
            constants, _, linkedsweep = parse_subs(self.varkeys,
                                                   self.substitutions)
            constants.update({v: f(constants) for v, f in linkedsweep.items()})
        prog = program(self.cost, self, constants, verbosity, **kwargs)
        if return_attr:
            return prog, getattr(prog, return_attr)
        else:
            return prog
    return programify


def _solve_fctry(genfunction):
    "Returns function for making/solving/sweeping a program."
    def solvefn(self, solver=None, verbosity=1, skipsweepfailures=False,
                *args, **kwargs):
        """Forms a mathematical program and attempts to solve it.

         Arguments
         ---------
         solver : string or function (optional)
             If None, uses the default solver found in installation.
         verbosity : int (optional)
             If greater than 0 prints runtime messages.
             Is decremented by one and then passed to programs.
         skipsweepfailures : bool (optional)
             If True, when a solve errors during a sweep, skip it.
         *args, **kwargs : Passed to solver

         Returns
         -------
         sol : SolutionArray
             See the SolutionArray documentation for details.

         Raises
         ------
         ValueError if the program is invalid.
         RuntimeWarning if an error occurs in solving or parsing the solution.
         """
        constants, sweep, linkedsweep = parse_subs(self.varkeys,
                                                   self.substitutions)
        solution = SolutionArray()

        # NOTE: SIDE EFFECTS: self.program is set below
        if sweep:
            run_sweep(genfunction, self, solution, skipsweepfailures,
                      constants, sweep, linkedsweep,
                      solver, verbosity, *args, **kwargs)
        else:
            self.program, solvefn = genfunction(self, verbosity)
            result = solvefn(solver, verbosity, *args, **kwargs)
            solution.append(result)
        solution.program = self.program
        solution.to_united_array(unitless_keys=["sensitivities"], united=True)
        if self.cost.units:
            solution["cost"] = solution["cost"] * self.cost.units
        self.solution = solution  # NOTE: SIDE EFFECTS
        return solution
    return solvefn


# pylint: disable=too-many-locals,too-many-arguments
def run_sweep(genfunction, self, solution, skipsweepfailures,
              constants, sweep, linkedsweep,
              solver, verbosity, *args, **kwargs):
    "Runs through a sweep."
    if len(sweep) == 1:
        sweep_grids = np.array(list(sweep.values()))
    else:
        sweep_grids = np.meshgrid(*list(sweep.values()))

    N_passes = sweep_grids[0].size
    sweep_vects = {var: grid.reshape(N_passes)
                   for (var, grid) in zip(sweep, sweep_grids)}

    if verbosity > 0:
        print("Solving over %i passes." % N_passes)
        tic = time()

    def solve_pass(i):
        "Solves one pass of a sweep."
        this_pass = {var: sweep_vect[i]
                     for (var, sweep_vect) in sweep_vects.items()}
<<<<<<< HEAD
# <<<<<<< HEAD
#         linked = {var: fn(*[this_pass[VarKey(v.key)]
#                             for v in var.descr["args"]])
# =======
        linked = {var: fn(*[this_pass[v.key] for v in var.descr["args"]])
                  for var, fn in linkedsweep.items()}
        this_pass.update(linked)
=======
>>>>>>> 25fbf53e
        constants.update(this_pass)
        constants.update({v: f(constants) for v, f in linkedsweep.items()})
        program, solvefn = genfunction(self, verbosity-1, constants)
        try:
            result = solvefn(solver, verbosity-1, *args, **kwargs)
            # add localmodel here
            return program, result
        except (RuntimeWarning, ValueError):
            return program, None

    mapfn = POOL.map_sync if POOL else map

    self.program = []
    for program, result in mapfn(solve_pass, range(N_passes)):
        self.program.append(program)  # NOTE: SIDE EFFECTS
        if result:  # solve succeeded
            solution.append(result)
        elif not skipsweepfailures:
            raise RuntimeWarning("solve failed during sweep; program"
                                 " has been saved to m.program[-1]."
                                 " To ignore such failures, solve with"
                                 " skipsweepfailures=True.")

    if not len(solution):
        raise RuntimeWarning("no sweeps solved successfully.")

    solution["sweepvariables"] = KeyDict()
    ksweep, klinkedsweep = KeyDict(sweep), KeyDict(linkedsweep)
    delvars = set()
    for var, val in solution["constants"].items():
        if var in ksweep or var in klinkedsweep:
            solution["sweepvariables"][var] = val
            delvars.add(var)
        else:
            solution["constants"][var] = [val[0]]
    for var in delvars:
        del solution["constants"][var]

    if verbosity > 0:
        soltime = time() - tic
        print("Sweeping took %.3g seconds." % (soltime,))<|MERGE_RESOLUTION|>--- conflicted
+++ resolved
@@ -112,16 +112,6 @@
         "Solves one pass of a sweep."
         this_pass = {var: sweep_vect[i]
                      for (var, sweep_vect) in sweep_vects.items()}
-<<<<<<< HEAD
-# <<<<<<< HEAD
-#         linked = {var: fn(*[this_pass[VarKey(v.key)]
-#                             for v in var.descr["args"]])
-# =======
-        linked = {var: fn(*[this_pass[v.key] for v in var.descr["args"]])
-                  for var, fn in linkedsweep.items()}
-        this_pass.update(linked)
-=======
->>>>>>> 25fbf53e
         constants.update(this_pass)
         constants.update({v: f(constants) for v, f in linkedsweep.items()})
         program, solvefn = genfunction(self, verbosity-1, constants)
