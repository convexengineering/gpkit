"""Models for assessing primal feasibility"""
from .set import ConstraintSet
from ..nomials import Variable, VectorVariable, parse_subs, NomialArray
from ..keydict import KeyDict
from .. import NamedVariables
from gpkit import SignomialsEnabled


class ConstraintsRelaxedEqually(ConstraintSet):
    """Relax constraints the same amount, as in Eqn. 10 of [Boyd2007].

    Arguments
    ---------
    constraints : iterable
        Constraints which will be relaxed (made easier).


    Attributes
    ----------
    relaxvar : Variable
        The variable controlling the relaxation. A solved value of 1 means no
        relaxation. Higher values indicate the amount by which all constraints
        have been made easier: e.g., a value of 1.5 means all constraints were
        50 percent easier in the final solution than in the original problem.

    [Boyd2007] : "A tutorial on geometric programming", Optim Eng 8:67-122

    """

    def __init__(self, constraints):
        if not isinstance(constraints, ConstraintSet):
            constraints = ConstraintSet(constraints)
        substitutions = dict(constraints.substitutions)
        relconstraints = []
        self.origconstrs = []
        with NamedVariables("Relax"):
            self.relaxvar = Variable("C")
        with SignomialsEnabled():
            for constraint in constraints.flat():
                self.origconstrs.append(constraint)
                relconstraints.append(constraint.relaxed(self.relaxvar))
        ConstraintSet.__init__(self, {
            "relaxed constraints": relconstraints,
            "minimum relaxation": self.relaxvar >= 1}, substitutions)


class ConstraintsRelaxed(ConstraintSet):
    """Relax constraints, as in Eqn. 11 of [Boyd2007].

    Arguments
    ---------
    constraints : iterable
        Constraints which will be relaxed (made easier).

    Attributes
    ----------
    relaxvars : Variable
        The variables controlling the relaxation. A solved value of 1 means no
        relaxation was necessary or optimal for a particular constraint.
        Higher values indicate the amount by which that constraint has been
        made easier: e.g., a value of 1.5 means it was made 50 percent easier
        in the final solution than in the original problem.

    [Boyd2007] : "A tutorial on geometric programming", Optim Eng 8:67-122

    """

    def __init__(self, constraints):
        if not isinstance(constraints, ConstraintSet):
            constraints = ConstraintSet(constraints)
        substitutions = dict(constraints.substitutions)
        relconstraints = []
        self.origconstrs = []
        with NamedVariables("Relax"):
            self.relaxvars = VectorVariable(len(constraints), "C")
        with SignomialsEnabled():
<<<<<<< HEAD
            for i, constraint in enumerate(
                    constraints.flat()):
=======
            for i, constraint in enumerate(constraints.flat()):
>>>>>>> e521d935
                self.origconstrs.append(constraint)
                relconstraints.append(constraint.relaxed(self.relaxvars[i]))
        ConstraintSet.__init__(self, {
            "relaxed constraints": relconstraints,
            "minimum relaxation": self.relaxvars >= 1}, substitutions)


class ConstantsRelaxed(ConstraintSet):
    """Relax constants in a constraintset.

    Arguments
    ---------
    constraints : iterable
        Constraints which will be relaxed (made easier).

    include_only : set (optional)
        variable names must be in this set to be relaxed

    exclude : set (optional)
        variable names in this set will never be relaxed


    Attributes
    ----------
    relaxvars : Variable
        The variables controlling the relaxation. A solved value of 1 means no
        relaxation was necessary or optimal for a particular constant.
        Higher values indicate the amount by which that constant has been
        made easier: e.g., a value of 1.5 means it was made 50 percent easier
        in the final solution than in the original problem. Of course, this
        can also be determined by looking at the constant's new value directly.
    """
    # pylint:disable=too-many-locals
    def __init__(self, constraints, include_only=None, exclude=None):
        if not isinstance(constraints, ConstraintSet):
            constraints = ConstraintSet(constraints)
        exclude = frozenset(exclude) if exclude else frozenset()
        include_only = frozenset(include_only) if include_only else frozenset()
        substitutions = KeyDict(constraints.substitutions)
        constants, _, linked = parse_subs(constraints.varkeys, substitutions)
        constrained_varkeys = constraints.constrained_varkeys()
        if linked:
            kdc = KeyDict(constants)
            combined = {k: f(kdc) for k, f in linked.items()
                        if k in constrained_varkeys}
            combined.update({k: v for k, v in constants.items()
                             if k in constrained_varkeys})
        else:
            combined = constants
        self.constants = KeyDict(combined)
        relaxvars, relaxation_constraints, self.origvars = [], [], []
        with NamedVariables("Relax") as (self.lineage, _):
            pass
        self._unrelaxmap = {}
        for key, value in combined.items():
            if value == 0:
                continue
            elif include_only and key.name not in include_only:
                continue
            elif key.name in exclude:
                continue
            key.descr.pop("gradients", None)
            descr = key.descr.copy()
            descr.pop("value", None)
            descr.pop("veckey", None)
            descr["lineage"] = descr.pop("lineage", ())+(self.lineage[-1],)
            relaxvardescr = descr.copy()
            relaxvardescr["unitrepr"] = "-"
            relaxvar = Variable(**relaxvardescr)
            relaxvars.append(relaxvar)
            del substitutions[key]
            var = Variable(**key.descr)
            self.origvars.append(var)
            unrelaxeddescr = descr.copy()
            unrelaxeddescr["name"] += "_{before}"
            unrelaxed = Variable(**unrelaxeddescr)
            self._unrelaxmap[unrelaxed.key] = key
            substitutions[unrelaxed] = value
            relaxation_constraints.append([relaxvar >= 1,
                                           unrelaxed/relaxvar <= var,
                                           var <= unrelaxed*relaxvar])
        self.relaxvars = NomialArray(relaxvars)
        ConstraintSet.__init__(self, {
            "original constraints": constraints,
            "relaxation constraints": relaxation_constraints})
        self.substitutions = substitutions

    def process_result(self, result):
        ConstraintSet.process_result(self, result)
        csenss = result["sensitivities"]["constants"]
        for const, origvar in self._unrelaxmap.items():
            csenss[origvar] = csenss[const]
            del csenss[const]<|MERGE_RESOLUTION|>--- conflicted
+++ resolved
@@ -74,12 +74,7 @@
         with NamedVariables("Relax"):
             self.relaxvars = VectorVariable(len(constraints), "C")
         with SignomialsEnabled():
-<<<<<<< HEAD
-            for i, constraint in enumerate(
-                    constraints.flat()):
-=======
             for i, constraint in enumerate(constraints.flat()):
->>>>>>> e521d935
                 self.origconstrs.append(constraint)
                 relconstraints.append(constraint.relaxed(self.relaxvars[i]))
         ConstraintSet.__init__(self, {
