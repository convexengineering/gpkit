--- conflicted
+++ resolved
@@ -200,14 +200,11 @@
                           % len(self.choicevaridxs))
             print("  in %i posynomial inequalities." % len(self.k))
 
-<<<<<<< HEAD
+        solverargs = DEFAULT_SOLVER_KWARGS.get(solvername, {})
+        solverargs.update(kwargs)
         if self.choicevaridxs and solvername == "mosek_conif":
             solverargs["choicevaridxs"] = self.choicevaridxs
             self.integersolve = True
-=======
-        solverargs = DEFAULT_SOLVER_KWARGS.get(solvername, {})
-        solverargs.update(kwargs)
->>>>>>> 648df461
         starttime = time()
         solver_out, infeasibility, original_stdout = {}, None, sys.stdout
         try:
