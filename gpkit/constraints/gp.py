--- conflicted
+++ resolved
@@ -45,12 +45,8 @@
                         ])
     >>> gp.solve()
     """
-<<<<<<< HEAD
-    def __init__(self, cost, constraints, substitutions=None, verbosity=1,
+    def __init__(self, cost, constraints, substitutions, verbosity=1,
                  allow_missingbounds=False):
-=======
-    def __init__(self, cost, constraints, substitutions, verbosity=1):
->>>>>>> 70e84b83
         # pylint:disable=super-init-not-called
         # initialize attributes modified by internal methods
         self.result = None
