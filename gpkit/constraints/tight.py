"Implements Tight"
from .set import ConstraintSet
from ..nomials import PosynomialInequality, SignomialInequality
from ..small_scripts import mag
from .. import SignomialsEnabled


class Tight(ConstraintSet):
    "ConstraintSet whose inequalities must result in an equality."

    def __init__(self, constraints, substitutions=None, reltol=1e-6,
                 raiseerror=False):
        super(Tight, self).__init__(constraints, substitutions)
        self.reltol = reltol
        self.raiseerror = raiseerror

    def process_result(self, result):
        "Checks that all constraints are satisfied with equality"
<<<<<<< HEAD
        super(Tight, self).process_solution(sol)
        variables = sol["variables"]
=======
        super(TightConstraintSet, self).process_result(result)
        variables = result["variables"]
>>>>>>> aadc6da2
        for constraint in self.flat(constraintsets=False):
            rel_diff = 0
            if isinstance(constraint, PosynomialInequality):
                leftsubbed = constraint.left.sub(variables).value
                rightsubbed = constraint.right.sub(variables).value
                rel_diff = abs(1 - leftsubbed/rightsubbed)
            elif isinstance(constraint, SignomialInequality):
                siglt0, = constraint.unsubbed
                posy, negy = siglt0.posy_negy()
                posy = posy.sub(variables).value
                negy = negy.sub(variables).value
                rel_diff = abs(1 - posy/negy)
                if rel_diff >= self.reltol:
                    # do another substitution for the sake of printing
                    with SignomialsEnabled():
                        leftsubbed = constraint.left.sub(variables).value
                        rightsubbed = constraint.right.sub(variables).value
            if rel_diff >= self.reltol:
                msg = ("Constraint [%.30s...] is not tight because "
                       "the left hand side evaluated to %s but "
                       "the right hand side evaluated to %s "
                       "(Allowable error: %s%%, Actual error: %.2g%%)\n" %
                       (constraint, leftsubbed, rightsubbed,
                        self.reltol*100, mag(rel_diff)*100))
                if self.raiseerror:
                    raise ValueError(msg)
                else:
                    print "Warning: %s" % msg


TightConstraintSet = Tight<|MERGE_RESOLUTION|>--- conflicted
+++ resolved
@@ -16,13 +16,8 @@
 
     def process_result(self, result):
         "Checks that all constraints are satisfied with equality"
-<<<<<<< HEAD
-        super(Tight, self).process_solution(sol)
-        variables = sol["variables"]
-=======
-        super(TightConstraintSet, self).process_result(result)
+        super(Tight, self).process_result(result)
         variables = result["variables"]
->>>>>>> aadc6da2
         for constraint in self.flat(constraintsets=False):
             rel_diff = 0
             if isinstance(constraint, PosynomialInequality):
