"""Implement the SequentialGeometricProgram class"""
from time import time
from ..exceptions import InvalidGPConstraint
from ..keydict import KeyDict
from ..nomials import Variable
from .costed import CostedConstraintSet
from .gp import GeometricProgram
from ..solution_array import SolutionArray
from ..nomials import SignomialInequality, PosynomialInequality


# pylint: disable=too-many-instance-attributes
class SequentialGeometricProgram(CostedConstraintSet):
    """Prepares a collection of signomials for a SP solve.

    Arguments
    ---------
    cost : Posynomial
        Objective to minimize when solving
    constraints : list of Constraint or SignomialConstraint objects
        Constraints to maintain when solving (implicitly Signomials <= 1)
    verbosity : int (optional)
        Currently has no effect: SequentialGeometricPrograms don't know
        anything new after being created, unlike GeometricPrograms.

    Attributes with side effects
    ----------------------------
    `gps` is set during a solve
    `result` is set at the end of a solve

    Examples
    --------
    >>> gp = gpkit.geometric_program.SequentialGeometricProgram(
                        # minimize
                        x,
                        [   # subject to
                            1/x - y/x,  # <= 1, implicitly
                            y/10  # <= 1
                        ])
    >>> gp.solve()
    """

    def __init__(self, cost, constraints, substitutions, verbosity=1):
        # pylint: disable=unused-argument
        self.gps = []
        self.results = []
        self.result = None
        self._spconstrs = []
        self._approx_lt = []
        self._numgpconstrs = None
        self._gp = None

        if cost.any_nonpositive_cs:
            raise TypeError("""Sequential GPs need Posynomial objectives.

    The equivalent of a Signomial objective can be constructed by constraining
    a dummy variable `z` to be greater than the desired Signomial objective `s`
    (z >= s) and then minimizing that dummy variable.""")
<<<<<<< HEAD
        CostedConstraintSet.__init__(self, cost, constraints, substitutions)
=======
        CostedConstraintSet.__init__(self, cost, constraints)
>>>>>>> 70e84b83
        self.substitutions = substitutions
        self.externalfn_vars = frozenset(Variable(newvariable=False, **v.descr)
                                         for v in self.varkeys if v.externalfn)
        self.not_sp = bool(self.externalfn_vars)
        if not self.not_sp:
            self._gp = self.init_gp(self.substitutions, verbosity)
            if not (self.not_sp or self._gp[0][1]):  # [0][1]: sp constraints
                raise ValueError("""Model valid as a Geometric Program.

    SequentialGeometricPrograms should only be created with Models containing Signomial
    Constraints, since Models without Signomials have global solutions and can
    be solved with 'Model.solve()'.""")

    # pylint: disable=too-many-locals
    def localsolve(self, solver=None, verbosity=1, x0=None, reltol=1e-4,
                   iteration_limit=50, mutategp=True, **kwargs):
        """Locally solves a SequentialGeometricProgram and returns the solution.

        Arguments
        ---------
        solver : str or function (optional)
            By default uses one of the solvers found during installation.
            If set to "mosek", "mosek_cli", or "cvxopt", uses that solver.
            If set to a function, passes that function cs, A, p_idxs, and k.
        verbosity : int (optional)
            If greater than 0, prints solve time and number of iterations.
            Each GP is created and solved with verbosity one less than this, so
            if greater than 1, prints solver name and time for each GP.
        x0 : dict (optional)
            Initial location to approximate signomials about.
        reltol : float
            Iteration ends when this is greater than the distance between two
            consecutive solve's objective values.
        iteration_limit : int
            Maximum GP iterations allowed.
        *args, **kwargs :
            Passed to solver function.


        Returns
        -------
        result : dict
            A dictionary containing the translated solver result.
        """
        starttime = time()
        if verbosity > 0:
            print("Beginning signomial solve.")
        self.gps = []  # NOTE: SIDE EFFECTS
        self.results = []
        if x0 and mutategp:
            self._gp = self.init_gp(self.substitutions, verbosity, x0)
        slackvar = Variable()
        prevcost, cost, rel_improvement = None, None, None
        while rel_improvement is None or rel_improvement > reltol:
            if len(self.gps) > iteration_limit:
                raise RuntimeWarning("""problem unsolved after %s iterations.

    The last result is available in Model.program.gps[-1].result. If the gps
    appear to be converging, you may wish to increase the iteration limit by
    calling .localsolve(..., iteration_limit=NEWLIMIT).""" % len(self.gps))
            gp = self.gp(x0, verbosity-1, mutategp)
            self.gps.append(gp)  # NOTE: SIDE EFFECTS
            try:
                result = gp.solve(solver, verbosity-1, **kwargs)
                self.results.append(result)
            except (RuntimeWarning, ValueError):
                feas_constrs = ([slackvar >= 1] +
                                [posy <= slackvar
                                 for posy in gp.posynomials[1:]])
                primal_feas = GeometricProgram(slackvar**100 * gp.cost,
                                               feas_constrs, None,
                                               verbosity=verbosity-1)
                self.gps.append(primal_feas)
                result = primal_feas.solve(solver, verbosity=verbosity-1)
                result["cost"] = None  # reset the cost-counting
            x0 = result["freevariables"]
            prevcost, cost = cost, result["cost"]
            if prevcost and cost:
                rel_improvement = abs(prevcost-cost)/(prevcost + cost)
            else:
                rel_improvement = None
        # solved successfully!
        soltime = time() - starttime
        if verbosity > 0:
            print("Solving took %i GP solves" % len(self.gps)
                  + " and %.3g seconds." % soltime)
        self.process_result(result)
        self.result = SolutionArray(result.copy())  # NOTE: SIDE EFFECTS
        self.result["soltime"] = soltime
        return self.result

    def _fill_x0(self, x0):
        "Returns a copy of x0 with subsitutions and sp_inits added."
        x0 = KeyDict(x0) if x0 else KeyDict()
        for key in self.varkeys:
            if key in x0:
                continue  # already specified by input dict
            elif key in self.substitutions:
                x0[key] = self.substitutions[key]
            elif key.sp_init:
                x0[key] = key.sp_init
            # undeclared variables are handled by individual constraints
        return x0

    def init_gp(self, substitutions, verbosity=1, x0=None):
        "Generates a simplified GP representation for later modification"
        gpconstrs = []
        self._spconstrs = []
        self._approx_lt = []
        approx_gt = []
        x0 = self._fill_x0(x0)
        for cs in self.flat(constraintsets=False):
            try:
                if not isinstance(cs, PosynomialInequality):
                    cs.as_posyslt1(substitutions)  # is it gp-compatible?
                gpconstrs.append(cs)
            except InvalidGPConstraint:
                if isinstance(cs, SignomialInequality):
                    self._spconstrs.append(cs)
                    self._approx_lt.extend(cs.as_approxslt())
                    # assume unspecified negy variables have a value of 1.0
                    x0.update({vk: 1.0 for vk in cs.varkeys if vk not in x0})
                    approx_gt.extend(cs.as_approxsgt(x0))
                else:
                    self.not_sp = True
                    return
        spapproxs = [p/m <= 1 for p, m in zip(self._approx_lt, approx_gt)]
        gp = GeometricProgram(self.cost, [gpconstrs, spapproxs],
                              substitutions, verbosity=verbosity)
        gp.x0 = x0
        self._numgpconstrs = len(gp.hmaps) - len(spapproxs)
        return gp

    def gp(self, x0=None, verbosity=1, mutategp=False):
        "The GP approximation of this SP at x0."
        if mutategp and not self.not_sp:
            if self.gps:  # update self._gp with new x0
                self._gp.x0.update(x0)
                mono_gts = []
                for spc in self._spconstrs:
                    mono_gts.extend(spc.as_approxsgt(self._gp.x0))
                for i, mono_gt in enumerate(mono_gts):
                    posy_lt = self._approx_lt[i]
                    unsubbed = posy_lt/mono_gt
                    # the index [0][1] gets the set of all sp constraints
                    self._gp[0][1][i].unsubbed = [unsubbed]
                    # TODO: cache parsed self.substitutions for each spmono
                    smap = unsubbed.hmap.sub(self.substitutions,
                                             unsubbed.varkeys)
                    self._gp.hmaps[self._numgpconstrs+i] = smap
                    # TODO: WHY ON EARTH IS THIS LINE REQUIRED:
                    self._gp.posynomials[self._numgpconstrs+i].hmap = smap
                self._gp.gen()
            return self._gp
        else:
            x0 = self._fill_x0(x0)
            gp_constrs = self.as_gpconstr(x0, self.substitutions)
            if self.externalfn_vars:
                gp_constrs.extend([v.key.externalfn(v, x0)
                                   for v in self.externalfn_vars])
            gp = GeometricProgram(self.cost, gp_constrs,
                                  self.substitutions, verbosity=verbosity)
            gp.x0 = x0  # NOTE: SIDE EFFECTS
            return gp<|MERGE_RESOLUTION|>--- conflicted
+++ resolved
@@ -56,11 +56,7 @@
     The equivalent of a Signomial objective can be constructed by constraining
     a dummy variable `z` to be greater than the desired Signomial objective `s`
     (z >= s) and then minimizing that dummy variable.""")
-<<<<<<< HEAD
-        CostedConstraintSet.__init__(self, cost, constraints, substitutions)
-=======
         CostedConstraintSet.__init__(self, cost, constraints)
->>>>>>> 70e84b83
         self.substitutions = substitutions
         self.externalfn_vars = frozenset(Variable(newvariable=False, **v.descr)
                                          for v in self.varkeys if v.externalfn)
