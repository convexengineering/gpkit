"""Implement the SequentialGeometricProgram class"""
import warnings as pywarnings
from time import time
from collections import defaultdict
import numpy as np
from ..exceptions import (InvalidGPConstraint, Infeasible, UnnecessarySGP,
                          InvalidPosynomial, InvalidSGPConstraint)
from ..keydict import KeyDict
from ..nomials import Variable
from .gp import GeometricProgram
from ..nomials import PosynomialInequality, Posynomial
from .. import NamedVariables
from ..small_scripts import appendsolwarning, initsolwarning


EPS = 1e-6  # 1 +/- this is used in a few relative differences

# pylint: disable=too-many-instance-attributes
class SequentialGeometricProgram:
    """Prepares a collection of signomials for a SP solve.

    Arguments
    ---------
    cost : Posynomial
        Objective to minimize when solving
    constraints : list of Constraint or SignomialConstraint objects
        Constraints to maintain when solving (implicitly Signomials <= 1)
    verbosity : int (optional)
        Currently has no effect: SequentialGeometricPrograms don't know
        anything new after being created, unlike GeometricPrograms.

    Attributes with side effects
    ----------------------------
    `gps` is set during a solve
    `result` is set at the end of a solve

    Examples
    --------
    >>> gp = gpkit.geometric_program.SequentialGeometricProgram(
                        # minimize
                        x,
                        [   # subject to
                            1/x - y/x,  # <= 1, implicitly
                            y/10  # <= 1
                        ])
    >>> gp.solve()
    """
    gps = solver_outs = _results = result = model = None
    with NamedVariables("RelaxPCCP"):
        slack = Variable("C")

    def __init__(self, cost, model, substitutions,
<<<<<<< HEAD
                 *, use_pccp=True, pccp_penalty=200, **kwargs):
=======
                 *, use_pccp=True, pccp_penalty=2e2, **kwargs):
>>>>>>> c8cf2b30
        self.pccp_penalty = pccp_penalty
        if cost.any_nonpositive_cs:
            raise InvalidPosynomial("""an SGP's cost must be Posynomial

    The equivalent of a Signomial objective can be constructed by constraining
    a dummy variable `z` to be greater than the desired Signomial objective `s`
    (z >= s) and then minimizing that dummy variable.""")
        self.gpconstraints, self.sgpconstraints = [], []
        if not use_pccp:
            self.slack = 1
        else:
            self.gpconstraints.append(self.slack >= 1)
        cost *= self.slack**pccp_penalty
        self.approxconstraints = []
        self.sgpvks = set()
        x0 = KeyDict(substitutions)
        x0.vks = model.vks  # for string access and so forth
        for cs in model.flat():
            try:
                if not hasattr(cs, "as_hmapslt1"):
                    raise InvalidGPConstraint(cs)
                if not isinstance(cs, PosynomialInequality):
                    cs.as_hmapslt1(substitutions)  # gp-compatible?
                self.gpconstraints.append(cs)
            except InvalidGPConstraint:
                if not hasattr(cs, "as_gpconstr"):
                    raise InvalidSGPConstraint(cs)
                self.sgpconstraints.append(cs)
                for hmaplt1 in cs.as_gpconstr(x0).as_hmapslt1({}):
                    constraint = (Posynomial(hmaplt1) <= self.slack)
                    constraint.generated_by = cs
                    self.approxconstraints.append(constraint)
                    self.sgpvks.update(constraint.vks)
        if not self.sgpconstraints:
            raise UnnecessarySGP("""Model valid as a Geometric Program.

SequentialGeometricPrograms should only be created with Models containing
Signomial Constraints, since Models without Signomials have global
solutions and can be solved with 'Model.solve()'.""")
        self._gp = GeometricProgram(
            cost, self.approxconstraints + self.gpconstraints,
            substitutions, **kwargs)
        self._gp.x0 = x0
        self.a_idxs = defaultdict(list)
        last_cost_mon = self._gp.k[0]
        first_gp_mon = sum(self._gp.k[:1+len(self.approxconstraints)])
        for row_idx, m_idx in enumerate(self._gp.A.row):
            if last_cost_mon <= m_idx <= first_gp_mon:
                self.a_idxs[self._gp.p_idxs[m_idx]].append(row_idx)

    # pylint: disable=too-many-locals,too-many-branches,too-many-statements
    def localsolve(self, solver=None, *, verbosity=1, x0=None, reltol=1e-4,
                   iteration_limit=50, **solveargs):
        """Locally solves a SequentialGeometricProgram and returns the solution.

        Arguments
        ---------
        solver : str or function (optional)
            By default uses one of the solvers found during installation.
            If set to "mosek", "mosek_cli", or "cvxopt", uses that solver.
            If set to a function, passes that function cs, A, p_idxs, and k.
        verbosity : int (optional)
            If greater than 0, prints solve time and number of iterations.
            Each GP is created and solved with verbosity one less than this, so
            if greater than 1, prints solver name and time for each GP.
        x0 : dict (optional)
            Initial location to approximate signomials about.
        reltol : float
            Iteration ends when this is greater than the distance between two
            consecutive solve's objective values.
        iteration_limit : int
            Maximum GP iterations allowed.
        mutategp: boolean
            Prescribes whether to mutate the previously generated GP
            or to create a new GP with every solve.
        **solveargs :
            Passed to solver function.

        Returns
        -------
        result : dict
            A dictionary containing the translated solver result.
        """
        self.gps, self.solver_outs, self._results = [], [], []
        starttime = time()
        if verbosity > 0:
            print("Starting a sequence of GP solves")
            print(" for %i free variables" % len(self.sgpvks))
            print("  in %i locally-GP constraints" % len(self.sgpconstraints))
            print("  and for %i free variables" % len(self._gp.varlocs))
            print("       in %i posynomial inequalities." % len(self._gp.k))
        prevcost, cost, rel_improvement = None, None, None
        while rel_improvement is None or rel_improvement > reltol:
            prevcost = cost
            if len(self.gps) > iteration_limit:
                raise Infeasible(
                    "Unsolved after %s iterations. Check `m.program.results`;"
                    " if they're converging, try `.localsolve(...,"
                    " iteration_limit=NEWLIMIT)`." % len(self.gps))
            gp = self.gp(x0, cleanx0=(len(self.gps) >= 1))  # clean the first x0
            self.gps.append(gp)  # NOTE: SIDE EFFECTS
            if verbosity > 1:
                print("\nGP Solve %i" % len(self.gps))
            if verbosity > 2:
                print("===============")
            solver_out = gp.solve(solver, verbosity=verbosity-1,
                                  gen_result=False, **solveargs)
            self.solver_outs.append(solver_out)
            cost = float(solver_out["objective"])
            x0 = dict(zip(gp.varlocs, np.exp(solver_out["primal"])))
            if verbosity > 2:
                result = gp.generate_result(solver_out, verbosity=verbosity-3)
                self._results.append(result)
                print(result.table(self.sgpvks))
            elif verbosity > 1:
                print("Solved cost was %.4g." % cost)
            if prevcost is None:
                continue
            rel_improvement = (prevcost - cost)/(prevcost + cost)
            if cost/prevcost >= 1 + 10*EPS:
                pywarnings.warn(
                    "SGP not convergent: Cost rose by %.2g%% (%.6g to %.6g) on"
                    " GP solve %i. Details can be found in `m.program.results`"
                    " or by solving at a higher verbosity. Note convergence"
                    " is not guaranteed for models with SignomialEqualities."
                    % (100*(cost - prevcost)/prevcost,
                       prevcost, cost, len(self.gps)))
                rel_improvement = cost = None
        # solved successfully!
        self.result = gp.generate_result(solver_out, verbosity=verbosity-3)
        self.result["soltime"] = time() - starttime
        if verbosity > 1:
            print()
        if verbosity > 0:
            print("Solving took %.3g seconds and %i GP solves."
                  % (self.result["soltime"], len(self.gps)))
        if hasattr(self.slack, "key"):
            initsolwarning(self.result, "Slack Non-GP Constraints")
            excess_slack = self.result["variables"][self.slack.key] - 1  # pylint: disable=no-member
            if excess_slack > EPS:
                msg = ("Final PCCP solution let non-GP constraints slacken by"
                       " %.2g%%." % (100*excess_slack))
                appendsolwarning(msg, (1 + excess_slack), self.result,
                                 "Slack Non-GP Constraints")
                if verbosity > -1:
                    print(msg +
<<<<<<< HEAD
                          " Calling .localsolve(pccp_penalty=...) with a"
                          " higher `pccp_penalty` (it was %.3g this time) will"
                          " reduce slack if the model is solvable with less. To"
                          " verify that the slack is needed, generate an SGP"
                          " with `use_pccp=False` and start it from this model"
                          "'s solution: e.g. `m.localsolve(use_pccp=False, x0="
=======
                          " Calling .localsolve(pccp_penalty=...) with a higher"
                          " `pccp_penalty` (it was %.3g this time) will reduce"
                          " slack if the model is solvable with less. To verify"
                          " that the slack is needed, generate an SGP with"
                          " `use_pccp=False` and start it from this model's"
                          "  solution: e.g. `m.localsolve(use_pccp=False, x0="
>>>>>>> c8cf2b30
                          "m.solution[\"variables\"])`." % self.pccp_penalty)
            del self.result["freevariables"][self.slack.key]  # pylint: disable=no-member
            # del self.result["variables"][self.slack.key]  # pylint: disable=no-member
            del self.result["sensitivities"]["variables"][self.slack.key]  # pylint: disable=no-member
            slcon = self.gpconstraints[0]
            slconsenss = self.result["sensitivities"]["constraints"][slcon]
            del self.result["sensitivities"]["constraints"][slcon]
            # TODO: create constraint in RelaxPCCP namespace
            self.result["sensitivities"]["models"][""] -= slconsenss
            if not self.result["sensitivities"]["models"][""]:
                del self.result["sensitivities"]["models"][""]
        return self.result

    @property
    def results(self):
        "Creates and caches results from the raw solver_outs"
        if not self._results:
            self._results = [gp.generate_result(s_o, dual_check=False)
                             for gp, s_o in zip(self.gps, self.solver_outs)]
        return self._results

    def gp(self, x0=None, *, cleanx0=False):
        "Update self._gp for x0 and return it."
        if not x0:
            return self._gp  # return last generated
        if not cleanx0:
            cleanedx0 = KeyDict()
            cleanedx0.vks = self._gp.x0.vks
            cleanedx0.update(x0)
            x0 = cleanedx0
        self._gp.x0.update({vk: x0[vk] for vk in self.sgpvks if vk in x0})
        p_idx = 0
        for sgpc in self.sgpconstraints:
            for hmaplt1 in sgpc.as_gpconstr(self._gp.x0).as_hmapslt1({}):
                approxc = self.approxconstraints[p_idx]
                approxc.left = self.slack
                approxc.right.hmap = hmaplt1
                approxc.unsubbed = [Posynomial(hmaplt1)/self.slack]
                p_idx += 1  # p_idx=0 is the cost; sp constraints are after it
                hmap, = approxc.as_hmapslt1(self._gp.substitutions)
                self._gp.hmaps[p_idx] = hmap
                m_idx = self._gp.m_idxs[p_idx].start
                a_idxs = list(self.a_idxs[p_idx])  # A's entries we can modify
                for i, (exp, c) in enumerate(hmap.items()):
                    self._gp.exps[m_idx + i] = exp
                    self._gp.cs[m_idx + i] = c
                    for var, x in exp.items():
                        try:  # modify a particular A entry
                            row_idx = a_idxs.pop()
                            self._gp.A.row[row_idx] = m_idx + i
                            self._gp.A.col[row_idx] = self._gp.varidxs[var]
                            self._gp.A.data[row_idx] = x
                        except IndexError:  # numbers of exps increased
                            self.a_idxs[p_idx].append(len(self._gp.A.row))
                            self._gp.A.row.append(m_idx + i)
                            self._gp.A.col.append(self._gp.varidxs[var])
                            self._gp.A.data.append(x)
                for row_idx in a_idxs:  # number of exps decreased
                    self._gp.A.row[row_idx] = 0  # zero out this entry
                    self._gp.A.col[row_idx] = 0
                    self._gp.A.data[row_idx] = 0
        return self._gp<|MERGE_RESOLUTION|>--- conflicted
+++ resolved
@@ -50,11 +50,7 @@
         slack = Variable("C")
 
     def __init__(self, cost, model, substitutions,
-<<<<<<< HEAD
-                 *, use_pccp=True, pccp_penalty=200, **kwargs):
-=======
                  *, use_pccp=True, pccp_penalty=2e2, **kwargs):
->>>>>>> c8cf2b30
         self.pccp_penalty = pccp_penalty
         if cost.any_nonpositive_cs:
             raise InvalidPosynomial("""an SGP's cost must be Posynomial
@@ -201,21 +197,12 @@
                                  "Slack Non-GP Constraints")
                 if verbosity > -1:
                     print(msg +
-<<<<<<< HEAD
-                          " Calling .localsolve(pccp_penalty=...) with a"
-                          " higher `pccp_penalty` (it was %.3g this time) will"
-                          " reduce slack if the model is solvable with less. To"
-                          " verify that the slack is needed, generate an SGP"
-                          " with `use_pccp=False` and start it from this model"
-                          "'s solution: e.g. `m.localsolve(use_pccp=False, x0="
-=======
                           " Calling .localsolve(pccp_penalty=...) with a higher"
                           " `pccp_penalty` (it was %.3g this time) will reduce"
                           " slack if the model is solvable with less. To verify"
                           " that the slack is needed, generate an SGP with"
                           " `use_pccp=False` and start it from this model's"
                           "  solution: e.g. `m.localsolve(use_pccp=False, x0="
->>>>>>> c8cf2b30
                           "m.solution[\"variables\"])`." % self.pccp_penalty)
             del self.result["freevariables"][self.slack.key]  # pylint: disable=no-member
             # del self.result["variables"][self.slack.key]  # pylint: disable=no-member
