--- conflicted
+++ resolved
@@ -189,30 +189,6 @@
         if hasattr(self.slack, "key"):
             initsolwarning(self.result, "Slack Non-GP Constraints")
             excess_slack = self.result["variables"][self.slack.key] - 1  # pylint: disable=no-member
-<<<<<<< HEAD
-            if excess_slack <= EPS:
-                del self.result["freevariables"][self.slack.key]  # pylint: disable=no-member
-                del self.result["variables"][self.slack.key]  # pylint: disable=no-member
-                del self.result["sensitivities"]["variables"][self.slack.key]  # pylint: disable=no-member
-                slcon = self.gpconstraints[0]
-                slconsenss = self.result["sensitivities"]["constraints"][slcon]
-                del self.result["sensitivities"]["constraints"][slcon]
-                # TODO: create constraint in RelaxPCCP namespace
-                self.result["sensitivities"]["models"][""] -= slconsenss
-                if not self.result["sensitivities"]["models"][""]:
-                    del self.result["sensitivities"]["models"][""]
-            elif verbosity > -1:
-                pywarnings.warn(
-                    "Final solution let signomial constraints slacken by"
-                    " %.2g%%. Calling .localsolve with a higher"
-                    " `pccp_penalty` (it was %.3g this time) will reduce"
-                    " final slack if the model is solvable with less. If"
-                    " you think it might not be, check by generating an SP with"
-                    "`use_pccp=False`, then solving with x0=(this model's final"
-                    " solution); e.g. `m.sp(use_pccp=False).localsolve("
-                    "x0=m.solution[\"variables\"])`.\n"
-                    % (100*excess_slack, self.pccp_penalty))
-=======
             if excess_slack > EPS:
                 msg = ("Final PCCP solution let non-GP constraints slacken by"
                        " %.2g%%." % (100*excess_slack))
@@ -230,9 +206,13 @@
             del self.result["freevariables"][self.slack.key]  # pylint: disable=no-member
             del self.result["variables"][self.slack.key]  # pylint: disable=no-member
             del self.result["sensitivities"]["variables"][self.slack.key]  # pylint: disable=no-member
-            slackconstraint = self.gpconstraints[0]
-            del self.result["sensitivities"]["constraints"][slackconstraint]
->>>>>>> a9bb50b9
+            slcon = self.gpconstraints[0]
+            slconsenss = self.result["sensitivities"]["constraints"][slcon]
+            del self.result["sensitivities"]["constraints"][slcon]
+            # TODO: create constraint in RelaxPCCP namespace
+            self.result["sensitivities"]["models"][""] -= slconsenss
+            if not self.result["sensitivities"]["models"][""]:
+                del self.result["sensitivities"]["models"][""]
         return self.result
 
     @property
