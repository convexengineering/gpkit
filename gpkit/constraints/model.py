"Implements Model"
from .costed import CostedConstraintSet
from ..nomials import Monomial
from .prog_factories import _progify_fctry, _solve_fctry
from .geometric_program import GeometricProgram
from .signomial_program import SignomialProgram
from .linked import LinkedConstraintSet
from ..small_scripts import mag
from ..keydict import KeyDict
from ..varkey import VarKey
from .. import NamedVariables, SignomialsEnabled
<<<<<<< HEAD
from ..tools.autosweep import autosweep_1d
import numpy as np
=======
from ..exceptions import InvalidGPConstraint
>>>>>>> 551aa326


class Model(CostedConstraintSet):
    """Symbolic representation of an optimization problem.

    The Model class is used both directly to create models with constants and
    sweeps, and indirectly inherited to create custom model classes.

    Arguments
    ---------
    cost : Posynomial (optional)
        Defaults to `Monomial(1)`.

    constraints : ConstraintSet or list of constraints (optional)
        Defaults to an empty list.

    substitutions : dict (optional)
        This dictionary will be substituted into the problem before solving,
        and also allows the declaration of sweeps and linked sweeps.

    name : str (optional)
        Allows "naming" a model in a way similar to inherited instances,
        and overrides the inherited name if there is one.

    Attributes with side effects
    ----------------------------
    `program` is set during a solve
    `solution` is set at the end of a solve
    """

    # name and num identify a model uniquely
    name = None
    num = None
    # naming holds the name and num evironment in which a model was created
    # this includes its own name and num, and those of models containing it
    naming = None
    program = None
    solution = None

    def __init__(self, cost=None, constraints=None, *args, **kwargs):
        setup_vars = None
        substitutions = kwargs.pop("substitutions", None)  # reserved keyword
        if hasattr(self, "setup"):
            self.cost = None
            with NamedVariables(self.__class__.__name__):
                start_args = [cost, constraints]
                args = tuple(a for a in start_args if a is not None) + args
                cs = self.setup(*args, **kwargs)  # pylint: disable=no-member
                if not isinstance(cs, tuple):
                    constraints = cs
                else:
                    constraints, substitutions = cs
                from .. import NAMEDVARS, MODELS, MODELNUMS
                setup_vars = NAMEDVARS[tuple(MODELS), tuple(MODELNUMS)]
                self.name, self.num = MODELS[:-1], MODELNUMS[:-1]
                self.naming = (tuple(MODELS), tuple(MODELNUMS))
            cost = self.cost
        else:
            if args and not substitutions:
                # backwards compatibility: substitutions as third arg
                substitutions, = args

        cost = cost if cost else Monomial(1)
        constraints = constraints if constraints else []
        CostedConstraintSet.__init__(self, cost, constraints, substitutions)
        if setup_vars:
            # add all the vars created in .setup to the Model's varkeys
            # even if they aren't used in any constraints
            self.unique_varkeys = frozenset(v.key for v in setup_vars)
            self.reset_varkeys()
        # for backwards compatibility keep add_modelnames
        # TODO: remove with linking
        if not hasattr(self, "setup") and self.__class__.__name__ != "Model":
            from .. import MODELNUM_LOOKUP
            print("Declaring a named Model's variables in __init__ is"
                  " not recommended. For details see gpkit.rtfd.org")
            self.name = self.__class__.__name__
            self.num = MODELNUM_LOOKUP[self.name]
            MODELNUM_LOOKUP[self.name] += 1
            self._add_modelname_tovars(self.name, self.num)

    gp = _progify_fctry(GeometricProgram)
    sp = _progify_fctry(SignomialProgram)
    solve = _solve_fctry(_progify_fctry(GeometricProgram, "solve"))
    localsolve = _solve_fctry(_progify_fctry(SignomialProgram, "localsolve"))

    # TODO: remove with linking
    def link(self, other, include_only=None, exclude=None):
        "Connects this model with a set of constraints"
        lc = LinkedConstraintSet([self, other], include_only, exclude)
        cost = self.cost.sub(lc.linked)
        return Model(cost, lc, lc.substitutions)

    def autosweep(self, sweeps, tol=0.01, samplepoints=100, **solveargs):
        """Autosweeps {var: (start, end)} pairs in sweeps to tol.

        Returns swept and sampled solutions.
        The original simplex tree can be accessed at sol.bst
        """
        sols = []
        for sweepvar, sweepvals in sweeps.items():
           sweepvar = self[sweepvar].key
           start, end = sweepvals
           bst = autosweep_1d(self, tol, sweepvar, [start, end], **solveargs)
           sols.append(bst.sample_at(np.linspace(start, end, samplepoints)))
           if len(sols) == 1:
               return sols[0]
           return sols

    def zero_lower_unbounded_variables(self):
        "Recursively substitutes 0 for variables that lack a lower bound"
        zeros = True
        while zeros:
            # pylint: disable=no-member
            bounds = self.gp(verbosity=0).missingbounds
            zeros = {var: 0 for var, bound in bounds.items()
                     if bound == "lower"}
            self.substitutions.update(zeros)

    def subconstr_str(self, excluded=None):
        "The collapsed appearance of a ConstraintBase"
        if self.name:
            return "%s_%s" % (self.name, self.num)

    def subconstr_latex(self, excluded=None):
        "The collapsed appearance of a ConstraintBase"
        if self.name:
            return "%s_{%s}" % (self.name, self.num)

    # TODO: remove with linking
    def _add_modelname_tovars(self, name, num):
        add_model_subs = KeyDict()
        for vk in self.varkeys:
            descr = dict(vk.descr)
            descr["models"] = descr.pop("models", []) + [name]
            descr["modelnums"] = descr.pop("modelnums", []) + [num]
            newvk = VarKey(**descr)
            add_model_subs[vk] = newvk
            if vk in self.substitutions:
                self.substitutions[newvk] = self.substitutions[vk]
                del self.substitutions[vk]
        with SignomialsEnabled():  # since we're just substituting varkeys.
            self.subinplace(add_model_subs)

    # pylint: disable=too-many-locals,too-many-branches,too-many-statements
    def debug(self, solver=None, verbosity=1, **solveargs):
        "Attempts to diagnose infeasible models."
        from .relax import ConstantsRelaxed, ConstraintsRelaxed
        from .bounded import Bounded

        sol = None
        relaxedconsts = False

        solveargs["solver"] = solver
        solveargs["verbosity"] = verbosity

        print "Debugging..."
        print "_____________________"

        if self.substitutions:
            constsrelaxed = ConstantsRelaxed(Bounded(self))
            feas = Model(constsrelaxed.relaxvars.prod()**30 * self.cost,
                         constsrelaxed)
            # NOTE: It hasn't yet been seen but might be possible that
            #       the self.cost component above could cause infeasibility
        else:
            feas = Model(self.cost, Bounded(self))

        try:
            try:
                sol = feas.solve(**solveargs)
            except InvalidGPConstraint:
                sol = feas.localsolve(**solveargs)

            if self.substitutions:
                for orig in (o for o, r in zip(constsrelaxed.origvars,
                                               constsrelaxed.relaxvars)
                             if sol(r) >= 1.01):
                    if not relaxedconsts:
                        if sol["boundedness"]:
                            print("and these constants relaxed:")
                        else:
                            print("\nSolves with these constants relaxed:")
                        relaxedconsts = True
                    print("  %s: relaxed from %-.4g to %-.4g"
                          % (orig, mag(self.substitutions[orig]),
                             mag(sol(orig))))
        except (ValueError, RuntimeWarning):
            print("\nModel does not solve with bounded variables"
                  " and relaxed constants.")
        print "_____________________"

        try:
            constrsrelaxed = ConstraintsRelaxed(self)
            feas = Model(constrsrelaxed.relaxvars.prod()**30 * self.cost,
                         constrsrelaxed)
            try:
                sol_constraints = feas.solve(**solveargs)
            except InvalidGPConstraint:
                sol_constraints = feas.localsolve(**solveargs)

            relaxvals = sol_constraints(constrsrelaxed.relaxvars)
            if any(rv >= 1.01 for rv in relaxvals):
                if sol_constraints["boundedness"]:
                    print("and these constraints relaxed:")
                else:
                    print("\nSolves with relaxed constraints:")
                    if not relaxedconsts:
                        # then this is the only solution we have to return
                        sol = sol_constraints
            iterator = enumerate(zip(relaxvals, feas[0][0][0]))
            for i, (relaxval, constraint) in iterator:
                if relaxval >= 1.01:
                    relax_percent = "%i%%" % (0.5+(relaxval-1)*100)
                    print("  %i: %4s relaxed  Canonical form: %s <= %.2f)"
                          % (i, relax_percent, constraint.right, relaxval))

        except (ValueError, RuntimeWarning):
            print("\nModel does not solve with relaxed constraints.")

        print "_____________________"
        return sol<|MERGE_RESOLUTION|>--- conflicted
+++ resolved
@@ -9,12 +9,9 @@
 from ..keydict import KeyDict
 from ..varkey import VarKey
 from .. import NamedVariables, SignomialsEnabled
-<<<<<<< HEAD
 from ..tools.autosweep import autosweep_1d
 import numpy as np
-=======
 from ..exceptions import InvalidGPConstraint
->>>>>>> 551aa326
 
 
 class Model(CostedConstraintSet):
