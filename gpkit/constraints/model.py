--- conflicted
+++ resolved
@@ -5,13 +5,8 @@
 from ..geometric_program import GeometricProgram
 from .signomial_program import SignomialProgram
 from .linked import LinkedConstraintSet
-<<<<<<< HEAD
-from ..keydict import KeyDict
-from .. import SignomialsEnabled
 from ..small_scripts import mag
-=======
 from .. import end_variable_naming, begin_variable_naming, NamedVariables
->>>>>>> e1736b08
 
 
 class Model(CostedConstraintSet):
@@ -65,7 +60,7 @@
             with NamedVariables(self.__class__.__name__):
                 start_args = [cost, constraints]
                 args = tuple(a for a in start_args if a is not None) + args
-                constraints = self.setup(*args, **kwargs)
+                constraints = self.setup(*args, **kwargs)  # pylint: disable=no-member
                 cost = getattr(self, "cost", None)  # if it was set in setup
                 from .. import NAMEDVARS, MODELS, MODELNUMS
                 unused_vars = NAMEDVARS[tuple(MODELS), tuple(MODELNUMS)]
@@ -80,19 +75,9 @@
         cost = cost if cost else Monomial(1)
         constraints = constraints if constraints else []
         CostedConstraintSet.__init__(self, cost, constraints, substitutions)
-<<<<<<< HEAD
-        if name is None:
-            name = self.__class__.__name__
-        if name and name != "Model":
-            self.name = name
-            self.num = Model._nums[name]
-            Model._nums[name] += 1
-            self._add_modelname_tovars(self.name, self.num)
-=======
         if unused_vars:
             self.unused_variables = unused_vars
             self.reset_varkeys()
->>>>>>> e1736b08
 
     gp = _progify_fctry(GeometricProgram)
     sp = _progify_fctry(SignomialProgram)
@@ -150,19 +135,19 @@
             sol = feas.solve(verbosity=verbosity, **solveargs)
 
             if self.substitutions:
-                for relax, orig in zip(constsrelaxed.relaxvars,
-                                       constsrelaxed.origvars):
-                    if sol(relax) >= 1.01:
-                        if not relaxedconsts:
-                            if sol["boundedness"]:
-                                print "and these constants relaxed:"
-                            else:
-                                print
-                                print "Feasible with these constants relaxed:"
-                            relaxedconsts = True
-                        print ("  %s: relaxed from %-.4g to %-.4g"
-                               % (orig, mag(self.substitutions[orig]),
-                                  mag(sol(orig))))
+                for orig in (o for o, r in zip(constsrelaxed.origvars,
+                                               constsrelaxed.relaxvars)
+                             if r >= 1.01):
+                    if not relaxedconsts:
+                        if sol["boundedness"]:
+                            print "and these constants relaxed:"
+                        else:
+                            print
+                            print "Feasible with these constants relaxed:"
+                        relaxedconsts = True
+                    print ("  %s: relaxed from %-.4g to %-.4g"
+                           % (orig, mag(self.substitutions[orig]),
+                              mag(sol(orig))))
         except (ValueError, RuntimeWarning):
             print
             print ("Model does not solve with bounded variables"
