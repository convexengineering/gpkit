"Implements Model"
import numpy as np
from .costed import CostedConstraintSet
from ..nomials import Monomial
from .prog_factories import _progify_fctry, _solve_fctry
from .gp import GeometricProgram
from .sgp import SequentialGeometricProgram
from ..small_scripts import mag
from ..tools.autosweep import autosweep_1d
from ..exceptions import InvalidGPConstraint
from .. import NamedVariables
from ..tools.docstring import expected_unbounded
from .set import add_meq_bounds


class Model(CostedConstraintSet):
    """Symbolic representation of an optimization problem.

    The Model class is used both directly to create models with constants and
    sweeps, and indirectly inherited to create custom model classes.

    Arguments
    ---------
    cost : Posynomial (optional)
        Defaults to `Monomial(1)`.

    constraints : ConstraintSet or list of constraints (optional)
        Defaults to an empty list.

    substitutions : dict (optional)
        This dictionary will be substituted into the problem before solving,
        and also allows the declaration of sweeps and linked sweeps.

    name : str (optional)
        Allows "naming" a model in a way similar to inherited instances,
        and overrides the inherited name if there is one.

    Attributes with side effects
    ----------------------------
    `program` is set during a solve
    `solution` is set at the end of a solve
    """

    # name and num identify a model uniquely
    name = None
    num = None
    # naming holds the name and num evironment in which a model was created
    # this includes its own name and num, and those of models containing it
    naming = None
    program = None
    solution = None

    def __init__(self, cost=None, constraints=None, *args, **kwargs):
        setup_vars = None
        substitutions = kwargs.pop("substitutions", None)  # reserved keyword
        if hasattr(self, "setup"):
            self.cost = None
            with NamedVariables(self.__class__.__name__):
                start_args = [cost, constraints]
                args = tuple(a for a in start_args if a is not None) + args
                cs = self.setup(*args, **kwargs)  # pylint: disable=no-member
                if (isinstance(cs, tuple) and len(cs) == 2
                        and isinstance(cs[1], dict)):
                    constraints, substitutions = cs
                else:
                    constraints = cs
                from .. import NAMEDVARS, MODELS, MODELNUMS
                setup_vars = NAMEDVARS[tuple(MODELS), tuple(MODELNUMS)]
                self.name, self.num = MODELS[-1], MODELNUMS[-1]
                self.naming = (tuple(MODELS), tuple(MODELNUMS))
            cost = self.cost
        else:
            if args and not substitutions:
                # backwards compatibility: substitutions as third arg
                substitutions, = args

        cost = cost or Monomial(1)
        constraints = constraints or []
        if setup_vars:
            # add all the vars created in .setup to the Model's varkeys
            # even if they aren't used in any constraints
            self.unique_varkeys = frozenset(v.key for v in setup_vars)
        CostedConstraintSet.__init__(self, cost, constraints, substitutions)
        if hasattr(self, "setup"):
            if ("Bounded by" in self.__class__.__doc__ and
                    "SKIP VERIFICATION" not in self.__class__.__doc__):
                self.verify_docstring()

    gp = _progify_fctry(GeometricProgram)
    sp = _progify_fctry(SequentialGeometricProgram)
    solve = _solve_fctry(_progify_fctry(GeometricProgram, "solve"))
    localsolve = _solve_fctry(_progify_fctry(SequentialGeometricProgram,
                                             "localsolve"))

<<<<<<< HEAD
    def verify_docstring(self):  # pylint:disable=too-many-locals,too-many-branches
        "Verifies docstring bounds are sufficient but not excessive."
        err = "while verifying %s:\n" % self.__class__.__name__
        bounded, meq_bounded = self.bounded.copy(), self.meq_bounded.copy()
        flag = "Bounded by"
        doc = self.__class__.__doc__
        count = doc.count(flag)
        if count:
            idx = doc.index(flag) + len(flag)
        for i in range(count):
            idx2 = doc[idx:].index("\n")
            attr = doc[idx+1:idx+idx2]
            subinst = getattr(self, attr)
            idx3 = doc[idx:][idx2+1:].index("\n")
            idx4 = doc[idx:][idx2+1:][idx3+1:].index("\n")
            varstrs = doc[idx:][idx2+1:][idx3+1:][:idx4].strip()
            variables = set(varstrs.split(", "))
            for (key, direction) in subinst.bounded:
                # TODO: error when the right bound is not found!
                if key.name in varstrs:  # TODO: check attributes
                    bounded.add((key, direction))
            if i != count-1:
                idx = idx + idx2 + idx3 + idx4 + 4
                idx += doc[idx:].index(flag) + len(flag)
        add_meq_bounds(bounded, meq_bounded)  # add meqs to bounded
        # now we'll check the docstring
        exp_unbounds = expected_unbounded(self, self.__class__.__doc__)
        unexp_bounds = bounded.intersection(exp_unbounds)
        if unexp_bounds:  # anything bounded that shouldn't be? err!
            for direction in ["lower", "upper"]:
                badvks = [v for v, d in unexp_bounds if d == direction]
                if not badvks:
                    continue
                badvks = ", ".join(str(v) for v in badvks)
                badvks += (" were" if len(badvks) > 1 else " was")
                err += ("    %s %s-bounded; expected %s-unbounded"
                        "\n" % (badvks, direction, direction))
            raise ValueError(err)
        bounded.update(exp_unbounds)  # if not, treat expected as bounded
        add_meq_bounds(bounded, meq_bounded)  # and add more meqs
        self.missingbounds = {}  # now let's figure out what's missing
        for bound in meq_bounded:  # first add the un-dealt-with meq bounds
            for condition in list(meq_bounded[bound]):
                meq_bounded[bound].remove(condition)
                newcond = condition - bounded
                if newcond and not any(c.issubset(newcond)
                                       for c in meq_bounded[bound]):
                    meq_bounded[bound].add(newcond)
            bsets = " or ".join(str(list(c)) for c in meq_bounded[bound])
            self.missingbounds[bound] = (", but would gain it from any of"
                                         " these sets of bounds: " + bsets)
        # then add everything that's not in bounded
        if len(bounded)+len(self.missingbounds) != 2*len(self.varkeys):
            for key in self.varkeys:
                for bound in ("upper", "lower"):
                    if (key, bound) not in bounded:
                        if (key, bound) not in self.missingbounds:
                            self.missingbounds[(key, bound)] = ""
        if self.missingbounds:  # anything unbounded? err!
            boundstrs = "\n".join("  %s has no %s bound%s" % (v, b, x)
                                  for (v, b), x
                                  in self.missingbounds.items())
            docstring = ("To fix this add the following to %s's"
                         " docstring (you may not need it all):"
                         " \n" % self.__class__.__name__)
            for direction in ["upper", "lower"]:
                mb = [k for (k, b) in self.missingbounds if b == direction]
                if mb:
                    docstring += """
%s Unbounded
---------------
%s
""" % (direction.title(), ", ".join(set(k.name for k in mb)))
            raise ValueError(err + boundstrs + "\n\n" + docstring)
=======
    def as_gpconstr(self, x0, substitutions=None):
        "Returns approximating constraint, keeping name and num"
        cs = CostedConstraintSet.as_gpconstr(self, x0, substitutions)
        cs.name = self.name
        cs.num = self.num
        return cs
>>>>>>> 2fa8b1ff

    def zero_lower_unbounded_variables(self):
        "Recursively substitutes 0 for variables that lack a lower bound"
        zeros = True
        while zeros:
            # pylint: disable=no-member
            gp = self.gp(allow_missingbounds=True)
            zeros = {var: 0 for (var, bound) in gp.missingbounds
                     if bound == "lower"}
            self.substitutions.update(zeros)

    def subconstr_str(self, excluded=None):
        "The collapsed appearance of a ConstraintBase"
        if self.name:
            return "%s_%s" % (self.name, self.num)

    def subconstr_latex(self, excluded=None):
        "The collapsed appearance of a ConstraintBase"
        if self.name:
            return "%s_{%s}" % (self.name, self.num)

    def sweep(self, sweeps, **solveargs):
        "Sweeps {var: values} pairs in sweeps. Returns swept solutions."
        sols = []
        for sweepvar, sweepvals in sweeps.items():
            original_val = self.substitutions.get(sweepvar, None)
            self.substitutions.update({sweepvar: ('sweep', sweepvals)})
            try:
                sols.append(self.solve(**solveargs))
            except InvalidGPConstraint:
                sols.append(self.localsolve(**solveargs))
            if original_val:
                self.substitutions[sweepvar] = original_val
            else:
                del self.substitutions[sweepvar]
        if len(sols) == 1:
            return sols[0]
        return sols

    def autosweep(self, sweeps, tol=0.01, samplepoints=100, **solveargs):
        """Autosweeps {var: (start, end)} pairs in sweeps to tol.

        Returns swept and sampled solutions.
        The original simplex tree can be accessed at sol.bst
        """
        sols = []
        for sweepvar, sweepvals in sweeps.items():
            sweepvar = self[sweepvar].key
            start, end = sweepvals
            bst = autosweep_1d(self, tol, sweepvar, [start, end], **solveargs)
            sols.append(bst.sample_at(np.linspace(start, end, samplepoints)))
        if len(sols) == 1:
            return sols[0]
        return sols

    # pylint: disable=too-many-locals,too-many-branches,too-many-statements
    def debug(self, solver=None, verbosity=1, **solveargs):
        """Attempts to diagnose infeasible models.

        If a model debugs but errors in a process_result call, debug again
        with `process_results=False`
        """
        from .relax import ConstantsRelaxed, ConstraintsRelaxed
        from .bounded import Bounded

        sol = None

        solveargs["solver"] = solver
        solveargs["verbosity"] = verbosity - 1
        solveargs["process_result"] = False

        print("< DEBUGGING >")
        print("> Trying with bounded variables and relaxed constants:")

        bounded = Bounded(self)
        if self.substitutions:
            constsrelaxed = ConstantsRelaxed(bounded)
            feas = Model(constsrelaxed.relaxvars.prod()**30 * self.cost,
                         constsrelaxed)
            # NOTE: It hasn't yet been seen but might be possible that
            #       the self.cost component above could cause infeasibility
        else:
            feas = Model(self.cost, bounded)

        try:
            try:
                sol = feas.solve(**solveargs)
            except InvalidGPConstraint:
                sol = feas.localsolve(**solveargs)
            sol["boundedness"] = bounded.check_boundaries(sol)
            if self.substitutions:
                relaxed = get_relaxed([sol(r) for r in constsrelaxed.relaxvars],
                                      constsrelaxed.origvars,
                                      min_return=0 if sol["boundedness"] else 1)
                if relaxed:
                    if sol["boundedness"]:
                        print("and these constants relaxed:")
                    else:
                        print("\nSolves with these constants relaxed:")
                    for (_, orig) in relaxed:
                        print("  %s: relaxed from %-.4g to %-.4g"
                              % (orig, mag(constsrelaxed.constants[orig.key]),
                                 mag(sol(orig))))
                    print
            print(">> Success!")
        except (ValueError, RuntimeWarning):
            print(">> Failure.")
            print("> Trying with relaxed constraints:")

            try:
                constrsrelaxed = ConstraintsRelaxed(self)
                feas = Model(constrsrelaxed.relaxvars.prod()**30 * self.cost,
                             constrsrelaxed)
                try:
                    sol = feas.solve(**solveargs)
                except InvalidGPConstraint:
                    sol = feas.localsolve(**solveargs)
                relaxed = get_relaxed(sol(constrsrelaxed.relaxvars),
                                      range(len(feas[0][0][0])))
                if relaxed:
                    print("\nSolves with these constraints relaxed:")
                    for relaxval, i in relaxed:
                        constraint = feas[0][0][0][i]
                        relax_percent = "%i%%" % (0.5+(relaxval-1)*100)
                        print(" %3i: %5s relaxed, from %s <= 1\n"
                              "                       to %s <= %.4g"
                              % (i, relax_percent, constraint.right,
                                 constraint.right, relaxval))
                print("\n>> Success!")
            except (ValueError, RuntimeWarning):
                print(">> Failure")
        print
        return sol


def get_relaxed(relaxvals, mapped_list, min_return=1):
    "Determines which relaxvars are considered 'relaxed'"
    sortrelaxed = sorted(zip(relaxvals, mapped_list), key=lambda x: x[0],
                         reverse=True)
    # arbitrarily 1.01 is the min that counts as "relaxed"
    mostrelaxed = max(sortrelaxed[0][0], 1.01)
    for i, (val, _) in enumerate(sortrelaxed):
        if i >= min_return and val <= 1.01 and (val-1) <= (mostrelaxed-1)/10:
            return sortrelaxed[:i]
    return sortrelaxed<|MERGE_RESOLUTION|>--- conflicted
+++ resolved
@@ -92,7 +92,6 @@
     localsolve = _solve_fctry(_progify_fctry(SequentialGeometricProgram,
                                              "localsolve"))
 
-<<<<<<< HEAD
     def verify_docstring(self):  # pylint:disable=too-many-locals,too-many-branches
         "Verifies docstring bounds are sufficient but not excessive."
         err = "while verifying %s:\n" % self.__class__.__name__
@@ -167,14 +166,13 @@
 %s
 """ % (direction.title(), ", ".join(set(k.name for k in mb)))
             raise ValueError(err + boundstrs + "\n\n" + docstring)
-=======
+
     def as_gpconstr(self, x0, substitutions=None):
         "Returns approximating constraint, keeping name and num"
         cs = CostedConstraintSet.as_gpconstr(self, x0, substitutions)
         cs.name = self.name
         cs.num = self.num
         return cs
->>>>>>> 2fa8b1ff
 
     def zero_lower_unbounded_variables(self):
         "Recursively substitutes 0 for variables that lack a lower bound"
