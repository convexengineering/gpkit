"Implements Model"
from .costed import CostedConstraintSet
<<<<<<< HEAD
from .named import NamedConstraintSet
=======
>>>>>>> 47b9aaa4
from ..nomials import Monomial
from .prog_factories import _progify_fctry, _solve_fctry
from ..geometric_program import GeometricProgram
from .signomial_program import SignomialProgram
from .linked import LinkedConstraintSet
<<<<<<< HEAD
=======
from ..small_scripts import mag
from .. import end_variable_naming, begin_variable_naming, NamedVariables
>>>>>>> 47b9aaa4


class Model(CostedConstraintSet, NamedConstraintSet):
    """Symbolic representation of an optimization problem.

    The Model class is used both directly to create models with constants and
    sweeps, and indirectly inherited to create custom model classes.

    Arguments
    ---------
    cost : Posynomial (optional)
        Defaults to `Monomial(1)`.

    constraints : ConstraintSet or list of constraints (optional)
        Defaults to an empty list.

    substitutions : dict (optional)
        This dictionary will be substituted into the problem before solving,
        and also allows the declaration of sweeps and linked sweeps.

    name : str (optional)
        Allows "naming" a model in a way similar to inherited instances,
        and overrides the inherited name if there is one.

    Attributes with side effects
    ----------------------------
    `program` is set during a solve
    `solution` is set at the end of a solve
    """
<<<<<<< HEAD
=======

    # name and num identify a model uniquely
    name = None
    num = None
    # naming holds the name and num evironment in which a model was created
    # this includes its own name and num, and those of models containing it
    naming = None
>>>>>>> 47b9aaa4
    program = None
    solution = None
    defaultnames = ["Model"]

    def __new__(cls, *args, **kwargs):
        # Implemented for backwards compatibility with v0.4
        obj = super(Model, cls).__new__(cls, *args, **kwargs)
        if cls.__name__ != "Model" and not hasattr(cls, "setup"):
            obj.name = cls.__name__
            obj.num, obj.naming = begin_variable_naming(obj.name)
        return obj

    def __init__(self, cost=None, constraints=None, *args, **kwargs):
        setup_vars = None
        substitutions = kwargs.pop("substitutions", None)  # reserved keyword
        if hasattr(self, "setup"):
            self.cost = None
            with NamedVariables(self.__class__.__name__):
                start_args = [cost, constraints]
                args = tuple(a for a in start_args if a is not None) + args
                constraints = self.setup(*args, **kwargs)  # pylint: disable=no-member
                from .. import NAMEDVARS, MODELS, MODELNUMS
                setup_vars = NAMEDVARS[tuple(MODELS), tuple(MODELNUMS)]
                self.name, self.num = MODELS[:-1], MODELNUMS[:-1]
                self.naming = (tuple(MODELS), tuple(MODELNUMS))
            cost = self.cost
        else:
            if args and not substitutions:
                # backwards compatibility: substitutions as third arg
                substitutions, = args
            if self.__class__.__name__ != "Model":
                from .. import NAMEDVARS, MODELS, MODELNUMS
                setup_vars = NAMEDVARS[tuple(MODELS), tuple(MODELNUMS)]
                end_variable_naming()
                if setup_vars:
                    print("Declaring a named Model's variables in __init__ is"
                          " not recommended. For details see gpkit.rtfd.org")
                    # backwards compatibility: don't add unused vars
                    setup_vars = None

        cost = cost if cost else Monomial(1)
        constraints = constraints if constraints else []
        CostedConstraintSet.__init__(self, cost, constraints, substitutions)
<<<<<<< HEAD
         # TODO: call during ConstraintSet.__init__  when there's a collision?
        self.add_modelname(name)
=======
        if setup_vars:
            # add all the vars created in .setup to the Model's varkeys
            # even if they aren't used in any constraints
            self.unused_variables = setup_vars
            self.reset_varkeys()
>>>>>>> 47b9aaa4

    gp = _progify_fctry(GeometricProgram)
    sp = _progify_fctry(SignomialProgram)
    solve = _solve_fctry(_progify_fctry(GeometricProgram, "solve"))
    localsolve = _solve_fctry(_progify_fctry(SignomialProgram, "localsolve"))

    def link(self, other, include_only=None, exclude=None):
        "Connects this model with a set of constraints"
        lc = LinkedConstraintSet([self, other], include_only, exclude)
        cost = self.cost.sub(lc.linked)
        return Model(cost, lc, lc.substitutions)

    def zero_lower_unbounded_variables(self):
        "Recursively substitutes 0 for variables that lack a lower bound"
        zeros = True
        while zeros:
            # pylint: disable=no-member
            bounds = self.gp(verbosity=0).missingbounds
            zeros = {var: 0 for var, bound in bounds.items()
                     if bound == "lower"}
<<<<<<< HEAD
            self.substitutions.update(zeros)
=======
            self.substitutions.update(zeros)

    def subconstr_str(self, excluded=None):
        "The collapsed appearance of a ConstraintBase"
        if self.name:
            return "%s_%s" % (self.name, self.num)

    def subconstr_latex(self, excluded=None):
        "The collapsed appearance of a ConstraintBase"
        if self.name:
            return "%s_{%s}" % (self.name, self.num)

    # pylint: disable=too-many-locals
    def debug(self, verbosity=1, **solveargs):
        "Attempts to diagnose infeasible models."
        from .relax import ConstantsRelaxed, ConstraintsRelaxed
        from .bounded import Bounded

        sol = None
        relaxedconsts = False

        print "Debugging..."
        print "_____________________"

        if self.substitutions:
            constsrelaxed = ConstantsRelaxed(Bounded(self))
            feas = Model(constsrelaxed.relaxvars.prod()**30 * self.cost,
                         constsrelaxed)
            # NOTE: It hasn't yet been seen but might be possible that
            #       the self.cost component above could cause infeasibility
        else:
            feas = Model(self.cost, Bounded(self))

        try:
            sol = feas.solve(verbosity=verbosity, **solveargs)

            if self.substitutions:
                for orig in (o for o, r in zip(constsrelaxed.origvars,
                                               constsrelaxed.relaxvars)
                             if sol(r) >= 1.01):
                    if not relaxedconsts:
                        if sol["boundedness"]:
                            print "and these constants relaxed:"
                        else:
                            print
                            print "Solves with these constants relaxed:"
                        relaxedconsts = True
                    print ("  %s: relaxed from %-.4g to %-.4g"
                           % (orig, mag(self.substitutions[orig]),
                              mag(sol(orig))))
        except (ValueError, RuntimeWarning):
            print
            print ("Model does not solve with bounded variables"
                   " and relaxed constants.")
        print "_____________________"

        try:
            constrsrelaxed = ConstraintsRelaxed(self)
            feas = Model(constrsrelaxed.relaxvars.prod()**30 * self.cost,
                         constrsrelaxed)
            sol_constraints = feas.solve(verbosity=verbosity, **solveargs)

            relaxvals = sol_constraints(constrsrelaxed.relaxvars)
            if any(rv >= 1.01 for rv in relaxvals):
                if sol_constraints["boundedness"]:
                    print "and these constraints relaxed:"
                else:
                    print
                    print "Solves with relaxed constraints:"
                    if not relaxedconsts:
                        # then this is the only solution we have to return
                        sol = sol_constraints
            iterator = enumerate(zip(relaxvals, feas[0][0][0]))
            for i, (relaxval, constraint) in iterator:
                if relaxval >= 1.01:
                    relax_percent = "%i%%" % (0.5+(relaxval-1)*100)
                    print ("  %i: %4s relaxed  Canonical form: %s <= %.2f)"
                           % (i, relax_percent, constraint.right, relaxval))

        except (ValueError, RuntimeWarning):
            print
            print ("Model does not solve with relaxed constraints.")

        print "_____________________"
        return sol
>>>>>>> 47b9aaa4
<|MERGE_RESOLUTION|>--- conflicted
+++ resolved
@@ -1,22 +1,15 @@
 "Implements Model"
 from .costed import CostedConstraintSet
-<<<<<<< HEAD
-from .named import NamedConstraintSet
-=======
->>>>>>> 47b9aaa4
 from ..nomials import Monomial
 from .prog_factories import _progify_fctry, _solve_fctry
 from ..geometric_program import GeometricProgram
 from .signomial_program import SignomialProgram
 from .linked import LinkedConstraintSet
-<<<<<<< HEAD
-=======
 from ..small_scripts import mag
 from .. import end_variable_naming, begin_variable_naming, NamedVariables
->>>>>>> 47b9aaa4
 
 
-class Model(CostedConstraintSet, NamedConstraintSet):
+class Model(CostedConstraintSet):
     """Symbolic representation of an optimization problem.
 
     The Model class is used both directly to create models with constants and
@@ -43,8 +36,6 @@
     `program` is set during a solve
     `solution` is set at the end of a solve
     """
-<<<<<<< HEAD
-=======
 
     # name and num identify a model uniquely
     name = None
@@ -52,7 +43,6 @@
     # naming holds the name and num evironment in which a model was created
     # this includes its own name and num, and those of models containing it
     naming = None
->>>>>>> 47b9aaa4
     program = None
     solution = None
     defaultnames = ["Model"]
@@ -96,16 +86,11 @@
         cost = cost if cost else Monomial(1)
         constraints = constraints if constraints else []
         CostedConstraintSet.__init__(self, cost, constraints, substitutions)
-<<<<<<< HEAD
-         # TODO: call during ConstraintSet.__init__  when there's a collision?
-        self.add_modelname(name)
-=======
         if setup_vars:
             # add all the vars created in .setup to the Model's varkeys
             # even if they aren't used in any constraints
             self.unused_variables = setup_vars
             self.reset_varkeys()
->>>>>>> 47b9aaa4
 
     gp = _progify_fctry(GeometricProgram)
     sp = _progify_fctry(SignomialProgram)
@@ -126,9 +111,6 @@
             bounds = self.gp(verbosity=0).missingbounds
             zeros = {var: 0 for var, bound in bounds.items()
                      if bound == "lower"}
-<<<<<<< HEAD
-            self.substitutions.update(zeros)
-=======
             self.substitutions.update(zeros)
 
     def subconstr_str(self, excluded=None):
@@ -213,5 +195,4 @@
             print ("Model does not solve with relaxed constraints.")
 
         print "_____________________"
-        return sol
->>>>>>> 47b9aaa4
+        return sol