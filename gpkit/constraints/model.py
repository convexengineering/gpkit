"Implements Model"
from __future__ import print_function
import numpy as np
from .costed import CostedConstraintSet
from ..nomials import Monomial
from .prog_factories import _progify_fctry, _solve_fctry
from .gp import GeometricProgram
from .sgp import SequentialGeometricProgram
from ..small_scripts import mag
from ..tools.autosweep import autosweep_1d
from ..exceptions import InvalidGPConstraint
from .. import NamedVariables
from ..tools.docstring import expected_unbounded
from .set import add_meq_bounds


class Model(CostedConstraintSet):
    """Symbolic representation of an optimization problem.

    The Model class is used both directly to create models with constants and
    sweeps, and indirectly inherited to create custom model classes.

    Arguments
    ---------
    cost : Posynomial (optional)
        Defaults to `Monomial(1)`.

    constraints : ConstraintSet or list of constraints (optional)
        Defaults to an empty list.

    substitutions : dict (optional)
        This dictionary will be substituted into the problem before solving,
        and also allows the declaration of sweeps and linked sweeps.

    Attributes with side effects
    ----------------------------
    `program` is set during a solve
    `solution` is set at the end of a solve
    """

    # lineage holds the (name, num) environment in which a model was created:
    # this includes its own (name, num), and those of models above it
    lineage = None
    program = None
    solution = None

    def __init__(self, cost=None, constraints=None, *args, **kwargs):
        setup_vars = None
        substitutions = kwargs.pop("substitutions", None)  # reserved keyword
        if hasattr(self, "setup"):
            self.cost = None
            with NamedVariables(self.__class__.__name__) as (self.lineage,
                                                             setup_vars):
                start_args = [cost, constraints]
                args = tuple(a for a in start_args if a is not None) + args
                cs = self.setup(*args, **kwargs)  # pylint: disable=no-member
                if (isinstance(cs, tuple) and len(cs) == 2
                        and isinstance(cs[1], dict)):
                    constraints, substitutions = cs
                else:
                    constraints = cs
            cost = self.cost
        elif args and not substitutions:
            # backwards compatibility: substitutions as third arg
            substitutions, = args

        cost = cost or Monomial(1)
        constraints = constraints or []
        if setup_vars:
            # add all the vars created in .setup to the Model's varkeys
            # even if they aren't used in any constraints
            self.unique_varkeys = frozenset(v.key for v in setup_vars)
        CostedConstraintSet.__init__(self, cost, constraints, substitutions)
        if hasattr(self, "setup") and self.__class__.__doc__:
            if (("Unbounded" in self.__class__.__doc__ or
                 "Bounded by" in self.__class__.__doc__) and
                    "SKIP VERIFICATION" not in self.__class__.__doc__):
                self.verify_docstring()

    gp = _progify_fctry(GeometricProgram)
    sp = _progify_fctry(SequentialGeometricProgram)
    solve = _solve_fctry(_progify_fctry(GeometricProgram, "solve"))
    localsolve = _solve_fctry(_progify_fctry(SequentialGeometricProgram,
                                             "localsolve"))
    penalty_ccp_solve = _solve_fctry(_progify_fctry(SequentialGeometricProgram,
                                                    "penalty_ccp_solve"))

    def verify_docstring(self):  # pylint:disable=too-many-locals,too-many-branches,too-many-statements
        "Verifies docstring bounds are sufficient but not excessive."
        err = "while verifying %s:\n" % self.__class__.__name__
        bounded, meq_bounded = self.bounded.copy(), self.meq_bounded.copy()
        doc = self.__class__.__doc__
        exp_unbounds = expected_unbounded(self, doc)
        unexp_bounds = bounded.intersection(exp_unbounds)
        if unexp_bounds:  # anything bounded that shouldn't be? err!
            for direction in ["lower", "upper"]:
                badvks = [v for v, d in unexp_bounds if d == direction]
                if not badvks:
                    continue
                badvks = ", ".join(str(v) for v in badvks)
                badvks += (" were" if len(badvks) > 1 else " was")
                err += ("    %s %s-bounded; expected %s-unbounded"
                        "\n" % (badvks, direction, direction))
            raise ValueError(err)
        bounded.update(exp_unbounds)  # if not, treat expected as bounded
        add_meq_bounds(bounded, meq_bounded)  # and add more meqs
        self.missingbounds = {}  # now let's figure out what's missing
        for bound in meq_bounded:  # first add the un-dealt-with meq bounds
            for condition in list(meq_bounded[bound]):
                meq_bounded[bound].remove(condition)
                newcond = condition - bounded
                if newcond and not any(c.issubset(newcond)
                                       for c in meq_bounded[bound]):
                    meq_bounded[bound].add(newcond)
            bsets = " or ".join(str(list(c)) for c in meq_bounded[bound])
            self.missingbounds[bound] = (", but would gain it from any of"
                                         " these sets of bounds: " + bsets)
        # then add everything that's not in bounded
        if len(bounded)+len(self.missingbounds) != 2*len(self.varkeys):
            for key in self.varkeys:
                for bound in ("upper", "lower"):
                    if (key, bound) not in bounded:
                        if (key, bound) not in self.missingbounds:
                            self.missingbounds[(key, bound)] = ""
        if self.missingbounds:  # anything unbounded? err!
            boundstrs = "\n".join("  %s has no %s bound%s" % (v, b, x)
                                  for (v, b), x
                                  in self.missingbounds.items())
            docstring = ("To fix this add the following to %s's"
                         " docstring (you may not need it all):"
                         " \n" % self.__class__.__name__)
            for direction in ["upper", "lower"]:
                mb = [k for (k, b) in self.missingbounds if b == direction]
                if mb:
                    docstring += """
%s Unbounded
---------------
%s
""" % (direction.title(), ", ".join(set(k.name for k in mb)))
            raise ValueError(err + boundstrs + "\n\n" + docstring)

    def as_gpconstr(self, x0):
        "Returns approximating constraint, keeping name and num"
        cs = CostedConstraintSet.as_gpconstr(self, x0)
        cs.lineage = self.lineage
        return cs

    def sweep(self, sweeps, **solveargs):
        "Sweeps {var: values} pairs in sweeps. Returns swept solutions."
        sols = []
        for sweepvar, sweepvals in sweeps.items():
            original_val = self.substitutions.get(sweepvar, None)
            self.substitutions.update({sweepvar: ('sweep', sweepvals)})
            try:
                sols.append(self.solve(**solveargs))
            except InvalidGPConstraint:
                sols.append(self.localsolve(**solveargs))
            if original_val:
                self.substitutions[sweepvar] = original_val
            else:
                del self.substitutions[sweepvar]
        return sols if len(sols) > 1 else sols[0]

    def autosweep(self, sweeps, tol=0.01, samplepoints=100, **solveargs):
        """Autosweeps {var: (start, end)} pairs in sweeps to tol.

        Returns swept and sampled solutions.
        The original simplex tree can be accessed at sol.bst
        """
        sols = []
        for sweepvar, sweepvals in sweeps.items():
            sweepvar = self[sweepvar].key
            start, end = sweepvals
            bst = autosweep_1d(self, tol, sweepvar, [start, end], **solveargs)
            sols.append(bst.sample_at(np.linspace(start, end, samplepoints)))
        return sols if len(sols) > 1 else sols[0]

    # pylint: disable=too-many-locals,too-many-branches,too-many-statements
    def debug(self, solver=None, verbosity=1, **solveargs):
        """Attempts to diagnose infeasible models.

        If a model debugs but errors in a process_result call, debug again
        with `process_results=False`
        """
        from .relax import ConstantsRelaxed, ConstraintsRelaxed
        from .bounded import Bounded

        sol = None

        solveargs["solver"] = solver
        solveargs["verbosity"] = verbosity - 1
        solveargs["process_result"] = False

        if verbosity:
            print("< DEBUGGING >")
            print("> Trying with bounded variables and relaxed constants:")

        bounded = Bounded(self)
        if self.substitutions:
            constsrelaxed = ConstantsRelaxed(bounded)
            feas = Model(constsrelaxed.relaxvars.prod()**30 * self.cost,
                         constsrelaxed)
            # NOTE: It hasn't yet been seen but might be possible that
            #       the self.cost component above could cause infeasibility
        else:
            feas = Model(self.cost, bounded)

        try:
            try:
                sol = feas.solve(**solveargs)
            except InvalidGPConstraint:
                sol = feas.localsolve(**solveargs)
            sol["boundedness"] = bounded.check_boundaries(sol)
            if self.substitutions:
                relaxed = get_relaxed([sol(r) for r in constsrelaxed.relaxvars],
                                      constsrelaxed.origvars,
                                      min_return=0 if sol["boundedness"] else 1)
                if verbosity and relaxed:
                    if sol["boundedness"]:
                        print("and these constants relaxed:")
                    else:
                        print("\nSolves with these constants relaxed:")
                    for (_, orig) in relaxed:
                        print("  %s: relaxed from %-.4g to %-.4g"
                              % (orig, mag(constsrelaxed.constants[orig.key]),
                                 mag(sol(orig))))
                    print("")
            if verbosity:
                print(">> Success!")
        except (ValueError, RuntimeWarning):
            if verbosity:
                print(">> Failure.")
                print("> Trying with relaxed constraints:")

            try:
                constrsrelaxed = ConstraintsRelaxed(self)
                feas = Model(constrsrelaxed.relaxvars.prod()**30 * self.cost,
                             constrsrelaxed)
                try:
                    sol = feas.solve(**solveargs)
                except InvalidGPConstraint:
                    sol = feas.localsolve(**solveargs)
                relaxed_constraints = feas[0]["relaxed constraints"]
                relaxed = get_relaxed(sol(constrsrelaxed.relaxvars),
<<<<<<< HEAD
                                      range(len(feas[0][0])))
                if relaxed:
                    print("\nSolves with these constraints relaxed:")
                    for relaxval, i in relaxed:
                        constraint = feas[0][0][i]
=======
                                      range(len(relaxed_constraints)))
                if verbosity and relaxed:
                    print("\nSolves with these constraints relaxed:")
                    for relaxval, i in relaxed:
                        constraint = relaxed_constraints[i][0]
                        # substitutions of the final relax value
                        conleft = constraint.left.sub(
                            {constrsrelaxed.relaxvars[i]: relaxval})
                        conright = constraint.right.sub(
                            {constrsrelaxed.relaxvars[i]: relaxval})
                        origconstraint = constrsrelaxed.origconstrs[i]
>>>>>>> 4207f387
                        relax_percent = "%i%%" % (0.5+(relaxval-1)*100)
                        print(" %3i: %5s relaxed, from %s %s %s \n"
                              "                     to %s %s %s "
                              % (i, relax_percent, origconstraint.left,
                                 origconstraint.oper, origconstraint.right,
                                 conleft, constraint.oper, conright))
                if verbosity:
                    print("\n>> Success!")
            except (ValueError, RuntimeWarning):
                if verbosity:
                    print(">> Failure")
        if verbosity:
            print("")
        return sol


def get_relaxed(relaxvals, mapped_list, min_return=1):
    "Determines which relaxvars are considered 'relaxed'"
    sortrelaxed = sorted(zip(relaxvals, mapped_list), key=lambda x: x[0],
                         reverse=True)
    # arbitrarily, 1.01 is the point below which something is still "relaxed"
    mostrelaxed = max(sortrelaxed[0][0], 1.01)
    for i, (val, _) in enumerate(sortrelaxed):
        if i >= min_return and val <= 1.01 and (val-1) <= (mostrelaxed-1)/10:
            return sortrelaxed[:i]
    return sortrelaxed<|MERGE_RESOLUTION|>--- conflicted
+++ resolved
@@ -242,13 +242,6 @@
                     sol = feas.localsolve(**solveargs)
                 relaxed_constraints = feas[0]["relaxed constraints"]
                 relaxed = get_relaxed(sol(constrsrelaxed.relaxvars),
-<<<<<<< HEAD
-                                      range(len(feas[0][0])))
-                if relaxed:
-                    print("\nSolves with these constraints relaxed:")
-                    for relaxval, i in relaxed:
-                        constraint = feas[0][0][i]
-=======
                                       range(len(relaxed_constraints)))
                 if verbosity and relaxed:
                     print("\nSolves with these constraints relaxed:")
@@ -260,7 +253,6 @@
                         conright = constraint.right.sub(
                             {constrsrelaxed.relaxvars[i]: relaxval})
                         origconstraint = constrsrelaxed.origconstrs[i]
->>>>>>> 4207f387
                         relax_percent = "%i%%" % (0.5+(relaxval-1)*100)
                         print(" %3i: %5s relaxed, from %s %s %s \n"
                               "                     to %s %s %s "
