--- conflicted
+++ resolved
@@ -153,15 +153,11 @@
     def gp(self, x0=None, verbosity=1):
         "The GP approximation of this SP at x0."
         x0 = self._fill_x0(x0)
-<<<<<<< HEAD
-        gp_constrs = self.as_gpconstr(x0)
+        gp_constrs = self.as_gpconstr(x0, self.substitutions)
         self.__add_external_fns_maybe()
         if self.external_fn_vars:
             gp_constrs.extend([v.key.external_fn(v, x0)
                                for v in self.external_fn_vars])
-=======
-        gp_constrs = self.as_gpconstr(x0, self.substitutions)
->>>>>>> ff5536cb
         gp = GeometricProgram(self.cost, gp_constrs,
                               self.substitutions, verbosity=verbosity)
         gp.x0 = x0  # NOTE: SIDE EFFECTS
