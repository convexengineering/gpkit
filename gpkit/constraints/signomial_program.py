--- conflicted
+++ resolved
@@ -96,11 +96,8 @@
             print("Beginning signomial solve.")
             starttime = time()
         self.gps = []  # NOTE: SIDE EFFECTS
-<<<<<<< HEAD
         slackvar, lilcost = Variable(), Variable()
-=======
         x0 = self._default_x0(x0)
->>>>>>> f8422c44
         prevcost, cost, rel_improvement = None, None, None
         while rel_improvement is None or rel_improvement > rel_tol:
             if len(self.gps) > iteration_limit:
