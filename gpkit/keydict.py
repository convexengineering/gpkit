"Implements KeyDict and KeySet classes"
from collections import defaultdict
import numpy as np
from .small_classes import Numbers, Quantity
from .small_scripts import is_sweepvar


def clean_value(key, value):
    """Gets the value of variable-less monomials, so that
    `x.sub({x: gpkit.units.m})` and `x.sub({x: gpkit.ureg.m})` are equivalent.

    Also converts any quantities to the key's units, because quantities
    can't/shouldn't be stored as elements of numpy arrays.
    """
    if hasattr(value, "exp") and not value.exp:
        value = value.value
    if hasattr(value, "units") and not hasattr(value, "hmap"):
        value = value.to(key.units or "dimensionless").magnitude
    return value


class KeyDict(dict):
    """KeyDicts do two things over a dict: map keys and collapse arrays.

    >>>> kd = gpkit.keydict.KeyDict()

    Mapping keys
    ------------
    If ``.keymapping`` is True, a KeyDict keeps an internal list of VarKeys as
    canonical keys, and their values can be accessed with any object whose
    `key` attribute matches one of those VarKeys, or with strings matching
    any of the multiple possible string interpretations of each key:

    For example, after creating the KeyDict kd and setting kd[x] = v (where x
    is a Variable or VarKey), v can be accessed with by the following keys:
     - x
     - x.key
     - x.name (a string)
     - "x_modelname" (x's name including modelname)

    Note that if a item is set using a key that does not have a `.key`
    attribute, that key can be set and accessed normally.

    Collapsing arrays
    -----------------
    If ``.collapse_arrays`` is True then VarKeys which have a `shape`
    parameter (indicating they are part of an array) are stored as numpy
    arrays, and automatically de-indexed when a matching VarKey with a
    particular `idx` parameter is used as a key.

    See also: gpkit/tests/t_keydict.py.
    """
    collapse_arrays = True
    keymapping = True

    def __init__(self, *args, **kwargs):
        "Passes through to dict.__init__ via the `update()` method"
        # pylint: disable=super-init-not-called
        self.varkeys = None
        self.keymap = defaultdict(set)
        self._unmapped_keys = set()
        self.update(*args, **kwargs)

    def get(self, key, alternative=KeyError):
        if key not in self:
            if alternative is KeyError:
                raise alternative(key)
            return alternative
        return self[key]

    def update(self, *args, **kwargs):
        "Iterates through the dictionary created by args and kwargs"
        for k, v in dict(*args, **kwargs).items():
            if hasattr(v, "copy"):
                # We don't want just a reference (for e.g. numpy arrays)
                #   KeyDict values are expected to be immutable (Numbers)
                #   or to have a copy attribute.
                v = v.copy()
            self[k] = v

    def parse_and_index(self, key):
        "Returns key if key had one, and veckey/idx for indexed veckeys."
        if hasattr(key, "key"):
            key = key.key
        elif not self.varkeys:
            self.update_keymap()
        elif key in self.varkeys:
            keys = self.varkeys[key]
            key = next(iter(keys))
            if len(keys) > 1:
                if key.veckey and all(k.veckey == key.veckey for k in keys):
                    key = key.veckey
                else:
                    raise ValueError("%s could refer to multiple keys in this"
                                     " substitutions KeyDict. Use"
                                     " `.variables_byname(%s)` to see all of"
                                     " them." % (key, key))
        else:
            raise KeyError(key)
        idx = getattr(key, "idx", None)
        if not self.collapse_arrays:
            idx = None
        elif idx:
            key = key.veckey
        return key, idx

    def __contains__(self, key):
        "In a winding way, figures out if a key is in the KeyDict"
        key, idx = self.parse_and_index(key)
        if dict.__contains__(self, key):
            if idx:
                try:
                    return not np.isnan(dict.__getitem__(self, key)[idx])
                except TypeError:
                    raise TypeError("%s has an idx, but its value in this"
                                    " KeyDict is the scalar %s."
                                    % (key, dict.__getitem__(self, key)))
            return True
        elif key in self.keymap:
            return True
        else:
            return False

    def __getitem__(self, key):
        "Overloads __getitem__ and [] access to work with all keys"
        key, idx = self.parse_and_index(key)
        keys = self.keymap[key]
        if not keys:
            del self.keymap[key]  # remove blank entry added due to defaultdict
            raise KeyError(key)
        values = []
        for k in keys:
            got = dict.__getitem__(self, k)
            if idx:
                got = got[idx]
            values.append(got)
        if len(values) == 1:
            return values[0]
        return KeyDict(zip(keys, values))

    def __setitem__(self, key, value):
        "Overloads __setitem__ and []= to work with all keys"
        # pylint: disable=too-many-boolean-expressions
        key, idx = self.parse_and_index(key)
        if key not in self.keymap:
            self.keymap[key].add(key)
            self._unmapped_keys.add(key)
            if idx:
                number_array = isinstance(value, Numbers)
                kwargs = {} if number_array else {"dtype": "object"}
                emptyvec = np.full(key.shape, np.nan, **kwargs)
                dict.__setitem__(self, key, emptyvec)
<<<<<<< HEAD
        for mapkey in self.keymap[key]:
            if idx:
                if isinstance(value, Quantity):
                    value = value.to(key.units).magnitude
                dict.__getitem__(self, mapkey)[idx] = value
            else:
                if (dict.__contains__(self, mapkey)
                        and getattr(value, "shape", ())):
                    try:
                        goodvals = ~np.isnan(value)
                    except TypeError:
                        pass  # could not evaluate nan-ness! assume no nans
                    else:
                        self[mapkey][goodvals] = value[goodvals]
                        continue
                dict.__setitem__(self, mapkey, value)
=======
        if idx:
            if hasattr(value, "exp") and not value.exp:
                value = value.value  # substitute constant monomials
            dict.__getitem__(self, key)[idx] = value
        else:
            if (self.collapse_arrays and hasattr(key, "descr")
                    and "shape" in key.descr  # if veckey, not
                    and not isinstance(value, (np.ndarray, Quantity))  # array,
                    and not is_sweepvar(value)  # not sweep, and
                    and not isinstance(value[0], np.ndarray)):  # not solarray
                value = np.array([clean_value(key, v) for v in value])
            if getattr(value, "shape", False) and dict.__contains__(self, key):
                try:
                    goodvals = ~np.isnan(value)
                except TypeError:
                    pass  # could not evaluate nan-ness! assume no nans
                else:
                    self[key][goodvals] = value[goodvals]
                    return
            if hasattr(value, "exp") and not value.exp:
                value = value.value  # substitute constant monomials
            dict.__setitem__(self, key, value)
>>>>>>> 873ebb07

    def update_keymap(self):
        "Updates the keymap with the keys in _unmapped_keys"
        while self.keymapping and self._unmapped_keys:
            key = self._unmapped_keys.pop()
            if hasattr(key, "keys"):
                for mapkey in key.keys:
                    self.keymap[mapkey].add(key)

    def __delitem__(self, key):
        "Overloads del [] to work with all keys"
        key, idx = self.parse_and_index(key)
        keys = self.keymap[key]
        if not keys:
            raise KeyError("key %s not found." % key)
        for k in list(keys):
            delete = True
            if idx:
                dict.__getitem__(self, k)[idx] = np.nan
                if np.isfinite(dict.__getitem__(self, k)).any():
                    delete = False
            if delete:
                dict.__delitem__(self, k)
                mapkeys = set([k])
                if self.keymapping and hasattr(k, "keys"):
                    mapkeys.update(k.keys)
                for mappedkey in mapkeys:
                    if mappedkey in self.keymap:
                        self.keymap[mappedkey].remove(k)
                        if not self.keymap[mappedkey]:
                            del self.keymap[mappedkey]


class KeySet(KeyDict):
    "KeyDicts that don't collapse arrays or store values."
    collapse_arrays = False

    def add(self, item):
        "Adds an item to the keyset"
        self[item] = None

    def update(self, *args, **kwargs):
        "Iterates through the dictionary created by args and kwargs"
        if len(args) == 1:  # set-like interface
            for item in args[0]:
                self.add(item)
        else:  # dict-like interface
            for k in dict(*args, **kwargs):
                self.add(k)

    def __getitem__(self, key):
        "Gets the keys corresponding to a particular key."
        key, _ = self.parse_and_index(key)
        return self.keymap[key]

    def __setitem__(self, key, value):
        "Assigns the key itself every time."
        KeyDict.__setitem__(self, key, None)<|MERGE_RESOLUTION|>--- conflicted
+++ resolved
@@ -150,27 +150,11 @@
                 kwargs = {} if number_array else {"dtype": "object"}
                 emptyvec = np.full(key.shape, np.nan, **kwargs)
                 dict.__setitem__(self, key, emptyvec)
-<<<<<<< HEAD
-        for mapkey in self.keymap[key]:
-            if idx:
-                if isinstance(value, Quantity):
-                    value = value.to(key.units).magnitude
-                dict.__getitem__(self, mapkey)[idx] = value
-            else:
-                if (dict.__contains__(self, mapkey)
-                        and getattr(value, "shape", ())):
-                    try:
-                        goodvals = ~np.isnan(value)
-                    except TypeError:
-                        pass  # could not evaluate nan-ness! assume no nans
-                    else:
-                        self[mapkey][goodvals] = value[goodvals]
-                        continue
-                dict.__setitem__(self, mapkey, value)
-=======
+        if hasattr(value, "exp") and not value.exp:
+            value = value.value  # substitute constant monomials
         if idx:
-            if hasattr(value, "exp") and not value.exp:
-                value = value.value  # substitute constant monomials
+            if isinstance(value, Quantity):
+                value = value.to(key.units).magnitude
             dict.__getitem__(self, key)[idx] = value
         else:
             if (self.collapse_arrays and hasattr(key, "descr")
@@ -187,10 +171,7 @@
                 else:
                     self[key][goodvals] = value[goodvals]
                     return
-            if hasattr(value, "exp") and not value.exp:
-                value = value.value  # substitute constant monomials
             dict.__setitem__(self, key, value)
->>>>>>> 873ebb07
 
     def update_keymap(self):
         "Updates the keymap with the keys in _unmapped_keys"
