--- conflicted
+++ resolved
@@ -145,20 +145,14 @@
                     delete = False
             if delete:
                 dict.__delitem__(self, key)
-<<<<<<< HEAD
-                if hasattr(key, "keys") and self.keymapping:
-                    for mappedkey in key.keys:
-                        self.keymap[mappedkey].remove(key)
-                        if not self.keymap[mappedkey]:
-                            del self.keymap[mappedkey]
-=======
                 mapkeys = set(getattr(key, "keys", []))
-                mapkeys.add(key)
+                mapkeys = set([key])
+                if self.keymapping and hasattr(key, "keys"):
+                    mapkeys.update(key.keys)
                 for mappedkey in mapkeys:
                     self.keymap[mappedkey].remove(key)
                     if not self.keymap[mappedkey]:
                         del self.keymap[mappedkey]
->>>>>>> ba9c35fd
 
 
 class KeySet(KeyDict):
