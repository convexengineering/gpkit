"Implements KeyDict and KeySet classes"
from collections import defaultdict
import numpy as np
from .small_classes import Numbers, Quantity
from .small_scripts import is_sweepvar


def clean_value(key, value):
    """Gets the value of variable-less monomials, so that
    `x.sub({x: gpkit.units.m})` and `x.sub({x: gpkit.ureg.m})` are equivalent.

    Also converts any quantities to the key's units, because quantities
    can't/shouldn't be stored as elements of numpy arrays.
    """
    if hasattr(value, "exp") and not value.exp:
        value = value.value
    if hasattr(value, "units") and not hasattr(value, "hmap"):
        value = value.to(key.units or "dimensionless").magnitude
    return value


class KeyDict(dict):
    """KeyDicts do two things over a dict: map keys and collapse arrays.

    >>>> kd = gpkit.keydict.KeyDict()

    Mapping keys
    ------------
    If ``.keymapping`` is True, a KeyDict keeps an internal list of VarKeys as
    canonical keys, and their values can be accessed with any object whose
    `key` attribute matches one of those VarKeys, or with strings matching
    any of the multiple possible string interpretations of each key:

    For example, after creating the KeyDict kd and setting kd[x] = v (where x
    is a Variable or VarKey), v can be accessed with by the following keys:
     - x
     - x.key
     - x.name (a string)
     - "x_modelname" (x's name including modelname)

    Note that if a item is set using a key that does not have a `.key`
    attribute, that key can be set and accessed normally.

    Collapsing arrays
    -----------------
    If ``.collapse_arrays`` is True then VarKeys which have a `shape`
    parameter (indicating they are part of an array) are stored as numpy
    arrays, and automatically de-indexed when a matching VarKey with a
    particular `idx` parameter is used as a key.

    See also: gpkit/tests/t_keydict.py.
    """
    collapse_arrays = True
    keymapping = True

    def __init__(self, *args, **kwargs):
        "Passes through to dict.__init__ via the `update()` method"
        # pylint: disable=super-init-not-called
        self.varkeys = None
        self.keymap = defaultdict(set)
        self._unmapped_keys = set()
        self.update(*args, **kwargs)

    def get(self, key, alternative=KeyError):
        if key not in self:
            if alternative is KeyError:
                raise alternative(key)
            return alternative
        return self[key]

    def update(self, *args, **kwargs):
        "Iterates through the dictionary created by args and kwargs"
        for k, v in dict(*args, **kwargs).items():
            if hasattr(v, "copy"):
                # We don't want just a reference (for e.g. numpy arrays)
                #   KeyDict values are expected to be immutable (Numbers)
                #   or to have a copy attribute.
                v = v.copy()
            self[k] = v

    def parse_and_index(self, key):
        "Returns key if key had one, and veckey/idx for indexed veckeys."
        if hasattr(key, "key"):
            key = key.key
        elif not self.varkeys:
            self.update_keymap()
        elif key in self.varkeys:
            keys = self.varkeys[key]
            key = next(iter(keys))
            if len(keys) > 1:
                if key.veckey and all(k.veckey == key.veckey for k in keys):
                    key = key.veckey
                else:
                    raise ValueError("%s could refer to multiple keys in this"
                                     " substitutions KeyDict. Use"
                                     " `.variables_byname(%s)` to see all of"
                                     " them." % (key, key))
        else:
            raise KeyError(key)
        idx = getattr(key, "idx", None)
        if not self.collapse_arrays:
            idx = None
        elif idx:
            key = key.veckey
        return key, idx

    def __contains__(self, key):
        "In a winding way, figures out if a key is in the KeyDict"
        key, idx = self.parse_and_index(key)
        if dict.__contains__(self, key):
            if idx:
                try:
                    return not np.isnan(dict.__getitem__(self, key)[idx])
                except TypeError:
                    raise TypeError("%s has an idx, but its value in this"
                                    " KeyDict is the scalar %s."
                                    % (key, dict.__getitem__(self, key)))
            return True
        elif key in self.keymap:
            return True
        else:
            return False

    def __getitem__(self, key):
        "Overloads __getitem__ and [] access to work with all keys"
        key, idx = self.parse_and_index(key)
        keys = self.keymap[key]
        if not keys:
            del self.keymap[key]  # remove blank entry added due to defaultdict
            raise KeyError(key)
        values = []
        for k in keys:
            got = dict.__getitem__(self, k)
            if idx:
                got = got[idx]
            values.append(got)
        if len(values) == 1:
            return values[0]
        return KeyDict(zip(keys, values))

    def __setitem__(self, key, value):
        "Overloads __setitem__ and []= to work with all keys"
        # pylint: disable=too-many-boolean-expressions
        key, idx = self.parse_and_index(key)
        if key not in self.keymap:
            self.keymap[key].add(key)
            self._unmapped_keys.add(key)
            if idx:
                number_array = isinstance(value, Numbers)
                kwargs = {} if number_array else {"dtype": "object"}
                emptyvec = np.full(key.shape, np.nan, **kwargs)
                dict.__setitem__(self, key, emptyvec)
<<<<<<< HEAD
        if idx:
            if hasattr(value, "exp") and not value.exp:
                value = value.value  # substitute constant monomials
            dict.__getitem__(self, key)[idx] = value
        else:
            if (self.collapse_arrays and hasattr(key, "descr")
                    and "shape" in key.descr  # if veckey, not
                    and not isinstance(value, (np.ndarray, Quantity))  # array,
                    and not is_sweepvar(value)  # not sweep, and
                    and not isinstance(value[0], np.ndarray)):  # not solarray
                value = np.array([clean_value(key, v) for v in value])
            if getattr(value, "shape", False) and dict.__contains__(self, key):
                try:
                    goodvals = ~np.isnan(value)
                except TypeError:
                    pass  # could not evaluate nan-ness! assume no nans
                else:
                    self[key][goodvals] = value[goodvals]
                    return
            if hasattr(value, "exp") and not value.exp:
                value = value.value  # substitute constant monomials
            dict.__setitem__(self, key, value)
=======
        for mapkey in self.keymap[key]:
            if idx:
                dict.__getitem__(self, mapkey)[idx] = value
            else:
                if (dict.__contains__(self, mapkey)
                        and getattr(value, "shape", ())):
                    try:
                        goodvals = ~np.isnan(value)
                    except TypeError:
                        pass  # could not evaluate nan-ness! assume no nans
                    else:
                        self[mapkey][goodvals] = value[goodvals]
                        continue
                dict.__setitem__(self, mapkey, value)
>>>>>>> 5a37a515

    def update_keymap(self):
        "Updates the keymap with the keys in _unmapped_keys"
        while self.keymapping and self._unmapped_keys:
            key = self._unmapped_keys.pop()
            if hasattr(key, "keys"):
                for mapkey in key.keys:
                    self.keymap[mapkey].add(key)

    def __delitem__(self, key):
        "Overloads del [] to work with all keys"
        key, idx = self.parse_and_index(key)
        keys = self.keymap[key]
        if not keys:
            raise KeyError("key %s not found." % key)
        for k in list(keys):
            delete = True
            if idx:
                dict.__getitem__(self, k)[idx] = np.nan
                if np.isfinite(dict.__getitem__(self, k)).any():
                    delete = False
            if delete:
                dict.__delitem__(self, k)
                mapkeys = set([k])
                if self.keymapping and hasattr(k, "keys"):
                    mapkeys.update(k.keys)
                for mappedkey in mapkeys:
                    if mappedkey in self.keymap:
                        self.keymap[mappedkey].remove(k)
                        if not self.keymap[mappedkey]:
                            del self.keymap[mappedkey]


class KeySet(KeyDict):
    "KeyDicts that don't collapse arrays or store values."
    collapse_arrays = False

    def add(self, item):
        "Adds an item to the keyset"
        self[item] = None

    def update(self, *args, **kwargs):
        "Iterates through the dictionary created by args and kwargs"
        if len(args) == 1:  # set-like interface
            for item in args[0]:
                self.add(item)
        else:  # dict-like interface
            for k in dict(*args, **kwargs):
                self.add(k)

    def __getitem__(self, key):
        "Gets the keys corresponding to a particular key."
        key, _ = self.parse_and_index(key)
        return self.keymap[key]

    def __setitem__(self, key, value):
        "Assigns the key itself every time."
        KeyDict.__setitem__(self, key, None)<|MERGE_RESOLUTION|>--- conflicted
+++ resolved
@@ -150,7 +150,7 @@
                 kwargs = {} if number_array else {"dtype": "object"}
                 emptyvec = np.full(key.shape, np.nan, **kwargs)
                 dict.__setitem__(self, key, emptyvec)
-<<<<<<< HEAD
+# <<<<<<< HEAD
         if idx:
             if hasattr(value, "exp") and not value.exp:
                 value = value.value  # substitute constant monomials
@@ -173,22 +173,22 @@
             if hasattr(value, "exp") and not value.exp:
                 value = value.value  # substitute constant monomials
             dict.__setitem__(self, key, value)
-=======
-        for mapkey in self.keymap[key]:
-            if idx:
-                dict.__getitem__(self, mapkey)[idx] = value
-            else:
-                if (dict.__contains__(self, mapkey)
-                        and getattr(value, "shape", ())):
-                    try:
-                        goodvals = ~np.isnan(value)
-                    except TypeError:
-                        pass  # could not evaluate nan-ness! assume no nans
-                    else:
-                        self[mapkey][goodvals] = value[goodvals]
-                        continue
-                dict.__setitem__(self, mapkey, value)
->>>>>>> 5a37a515
+# =======
+#         for mapkey in self.keymap[key]:
+#             if idx:
+#                 dict.__getitem__(self, mapkey)[idx] = value
+#             else:
+#                 if (dict.__contains__(self, mapkey)
+#                         and getattr(value, "shape", ())):
+#                     try:
+#                         goodvals = ~np.isnan(value)
+#                     except TypeError:
+#                         pass  # could not evaluate nan-ness! assume no nans
+#                     else:
+#                         self[mapkey][goodvals] = value[goodvals]
+#                         continue
+#                 dict.__setitem__(self, mapkey, value)
+# >>>>>>> master
 
     def update_keymap(self):
         "Updates the keymap with the keys in _unmapped_keys"
