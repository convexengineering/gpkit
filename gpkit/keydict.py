--- conflicted
+++ resolved
@@ -91,15 +91,10 @@
                 if key.veckey and all(k.veckey == key.veckey for k in keys):
                     key = key.veckey
                 else:
-<<<<<<< HEAD
-                    raise ValueError("%s could refer to multiple keys in"
-                                     " this substitutions KeyDict." % key)
-=======
                     raise ValueError("%s could refer to multiple keys in this"
                                      " substitutions KeyDict. Use"
                                      " `.variables_byname(%s)` to see all of"
                                      " them." % (key, key))
->>>>>>> 7a83be7f
         else:
             raise KeyError(key)
         idx = getattr(key, "idx", None)
@@ -115,11 +110,7 @@
             key, idx = self.parse_and_index(key)
         except KeyError:
             return False
-<<<<<<< HEAD
-        except ValueError:
-=======
         except ValueError:  # multiple keys correspond
->>>>>>> 7a83be7f
             return True
         if dict.__contains__(self, key):
             if idx:
@@ -164,17 +155,11 @@
                 kwargs = {} if number_array else {"dtype": "object"}
                 emptyvec = np.full(key.shape, np.nan, **kwargs)
                 dict.__setitem__(self, key, emptyvec)
-<<<<<<< HEAD
-        if idx:
-            if hasattr(value, "exp") and not value.exp:
-                value = value.value  # substitute constant monomials
-=======
         if hasattr(value, "exp") and not value.exp:
             value = value.value  # substitute constant monomials
         if idx:
             if isinstance(value, Quantity):
                 value = value.to(key.units).magnitude
->>>>>>> 7a83be7f
             dict.__getitem__(self, key)[idx] = value
         else:
             if (self.collapse_arrays and hasattr(key, "descr")
@@ -191,11 +176,6 @@
                 else:
                     self[key][goodvals] = value[goodvals]
                     return
-<<<<<<< HEAD
-            if hasattr(value, "exp") and not value.exp:
-                value = value.value  # substitute constant monomials
-=======
->>>>>>> 7a83be7f
             dict.__setitem__(self, key, value)
 
     def update_keymap(self):
