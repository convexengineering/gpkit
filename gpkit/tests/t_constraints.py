import unittest
from gpkit import Variable
from gpkit.nomials import Constraint


class T_Constraint(unittest.TestCase):

    def test_additive_scalar(self):
        x = Variable('x')
        c1 = 1 >= 10*x
        c2 = 1 >= 5*x + 0.5
        self.assertEqual(type(c1), Constraint)
        self.assertEqual(type(c2), Constraint)
        self.assertEqual(c1.cs, c2.cs)
        self.assertEqual(c1.exps, c2.exps)

    def test_additive_scalar_gt1(self):
        x = Variable('x')

        def constr():
            return (1 >= 5*x + 1.1)
        self.assertRaises(ValueError, constr)


class T_MonoEQConstraint(unittest.TestCase):

    def test_placeholder(self):
        pass


<<<<<<< HEAD
TESTS = [t_Constraint, t_MonoEQConstraint]

if __name__ == '__main__':
    from gpkit.tests.run_tests import run_tests
    run_tests(TESTS)
=======
_TESTS = [T_Constraint, T_MonoEQConstraint]

if __name__ == '__main__':
    _SUITE = unittest.TestSuite()
    _LOADER = unittest.TestLoader()

    for t in _TESTS:
        _SUITE.addTests(_LOADER.loadTestsFromTestCase(t))

    unittest.TextTestRunner(verbosity=2).run(_SUITE)
>>>>>>> a3843555
<|MERGE_RESOLUTION|>--- conflicted
+++ resolved
@@ -28,21 +28,8 @@
         pass
 
 
-<<<<<<< HEAD
-TESTS = [t_Constraint, t_MonoEQConstraint]
+TESTS = [T_Constraint, T_MonoEQConstraint]
 
 if __name__ == '__main__':
     from gpkit.tests.run_tests import run_tests
-    run_tests(TESTS)
-=======
-_TESTS = [T_Constraint, T_MonoEQConstraint]
-
-if __name__ == '__main__':
-    _SUITE = unittest.TestSuite()
-    _LOADER = unittest.TestLoader()
-
-    for t in _TESTS:
-        _SUITE.addTests(_LOADER.loadTestsFromTestCase(t))
-
-    unittest.TextTestRunner(verbosity=2).run(_SUITE)
->>>>>>> a3843555
+    run_tests(TESTS)