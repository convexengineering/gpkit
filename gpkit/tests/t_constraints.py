"""Unit tests for Constraint, MonomialEquality and SignomialInequality"""
import unittest
from gpkit import Variable, SignomialsEnabled, Posynomial, VectorVariable
from gpkit.nomials import SignomialInequality, PosynomialInequality
from gpkit.nomials import MonomialEquality
<<<<<<< HEAD
from gpkit.constraints import breakdown
from gpkit import LinkConstraint, Model
=======
from gpkit import LinkedConstraintSet, Model
>>>>>>> 7058ba83
from gpkit.constraints.tight import TightConstraintSet
from gpkit.constraints import breakdown
from gpkit.tests.helpers import run_tests
<<<<<<< HEAD
from gpkit.small_scripts import mag
import gpkit
=======
import gpkit

from gpkit.small_scripts import mag
>>>>>>> 7058ba83


class TestConstraint(unittest.TestCase):
    """Tests for Constraint class"""

    def test_link_conflict(self):
        "Check that substitution conflicts are flagged during linking."
        x_fx1 = Variable("x", 1, models=["fixed1"])
        x_fx1b = Variable("x", 1, models=["fixed1b"])
        x_free = Variable("x", models=["free"])
        x_fx2 = Variable("x", 2, models=["fixed2"])
        lc = LinkedConstraintSet([x_fx1 >= 1, x_fx1b >= 1])
        self.assertEqual(lc.substitutions["x"], 1)
        lc = LinkedConstraintSet([x_fx1 >= 1, x_free >= 1])
        self.assertEqual(lc.substitutions["x"], 1)
        self.assertRaises(ValueError,
                          LinkedConstraintSet, [x_fx1 >= 1, x_fx2 >= 1])
        vecx_free = VectorVariable(3, "x", models=["free"])
        vecx_fixed = VectorVariable(3, "x", [1, 2, 3], models=["fixed"])
        lc = LinkedConstraintSet([vecx_free >= 1, vecx_fixed >= 1])
        self.assertEqual(lc.substitutions["x"].tolist(), [1, 2, 3])

    def test_additive_scalar(self):
        """Make sure additive scalars simplify properly"""
        x = Variable('x')
        c1 = 1 >= 10*x
        c2 = 1 >= 5*x + 0.5
        self.assertEqual(type(c1), PosynomialInequality)
        self.assertEqual(type(c2), PosynomialInequality)
        c1posy, = c1.as_posyslt1()
        c2posy, = c2.as_posyslt1()
        self.assertEqual(c1posy.cs, c2posy.cs)
        self.assertEqual(c1posy.exps, c2posy.exps)

    def test_additive_scalar_gt1(self):
        """1 can't be greater than (1 + something positive)"""
        x = Variable('x')

        def constr():
            """method that should raise a ValueError"""
            return (1 >= 5*x + 1.1)
        self.assertRaises(ValueError, constr)

    def test_init(self):
        """Test Constraint __init__"""
        x = Variable('x')
        y = Variable('y')
        c = PosynomialInequality(x, ">=", y**2)
        self.assertEqual(c.as_posyslt1(), [y**2/x])
        self.assertEqual(c.left, x)
        self.assertEqual(c.right, y**2)
        self.assertTrue(">=" in str(c))
        c = PosynomialInequality(x, "<=", y**2)
        self.assertEqual(c.as_posyslt1(), [x/y**2])
        self.assertEqual(c.left, x)
        self.assertEqual(c.right, y**2)
        self.assertTrue("<=" in str(c))
        self.assertEqual(type((1 >= x).latex()), str)

    def test_oper_overload(self):
        """Test Constraint initialization by operator overloading"""
        x = Variable('x')
        y = Variable('y')
        c = (y >= 1 + x**2)
        self.assertEqual(c.as_posyslt1(), [1/y + x**2/y])
        self.assertEqual(c.left, y)
        self.assertEqual(c.right, 1 + x**2)
        self.assertTrue(">=" in str(c))
        # same constraint, switched operator direction
        c2 = (1 + x**2 <= y)  # same as c
        self.assertEqual(c2.as_posyslt1(), c.as_posyslt1())


class TestMonomialEquality(unittest.TestCase):
    """Test monomial equality constraint class"""

    def test_init(self):
        """Test initialization via both operator overloading and __init__"""
        x = Variable('x')
        y = Variable('y')
        mono = y**2/x
        # operator overloading
        mec = (x == y**2)
        # __init__
        mec2 = MonomialEquality(x, "=", y**2)
        self.assertTrue(mono in mec.as_posyslt1())
        self.assertTrue(mono in mec2.as_posyslt1())
        x = Variable("x", "ft")
        y = Variable("y")
        if gpkit.units:
            self.assertRaises(ValueError, MonomialEquality, x, "=", y)
            self.assertRaises(ValueError, MonomialEquality, y, "=", x)

    def test_inheritance(self):
        """Make sure MonomialEquality inherits from the right things"""
        F = Variable('F')
        m = Variable('m')
        a = Variable('a')
        mec = (F == m*a)
        self.assertTrue(isinstance(mec, MonomialEquality))

    def test_non_monomial(self):
        """Try to initialize a MonomialEquality with non-monomial args"""
        x = Variable('x')
        y = Variable('y')

        def constr():
            """method that should raise a TypeError"""
            MonomialEquality(x*y, "=", x+y)
        self.assertRaises(TypeError, constr)

    def test_str(self):
        "Test that MonomialEquality.__str__ returns a string"
        x = Variable('x')
        y = Variable('y')
        mec = (x == y)
        self.assertEqual(type(str(mec)), str)


class TestSignomialInequality(unittest.TestCase):
    """Test Signomial constraints"""
    def test_init(self):
        "Test initialization and types"
        D = Variable('D', units="N")
        x1, x2, x3 = (Variable("x_%s" % i, units="N") for i in range(3))
        with SignomialsEnabled():
            sc = (D >= x1 + x2 - x3)
        self.assertTrue(isinstance(sc, SignomialInequality))
        self.assertFalse(isinstance(sc, Posynomial))

    def test_posyslt1(self):
        x = Variable("x")
        y = Variable("y")
        with SignomialsEnabled():
            sc = (x + y >= x*y)
        # make sure that the error type doesn't change on our users
        with self.assertRaises(TypeError):
            _ = sc.as_posyslt1()


class TestBreakdown(unittest.TestCase):
    """test case for Breakdown class -- gets run for each installed solver"""
    name = "TestBreakdown_"
    solver = None
    ndig = None

    def test_breakdown(self):
        """
        Method to run unit tests on breakdown class
        """
        w22value = 2 if not gpkit.units else 0.449617

        TEST = {'w': {'w1': {'w11': [3, "N"],
                             'w12': {'w121': [2, "N"], 'w122': [6, "N"]}},
                'w2': {'w21': [1, "N"], 'w22': [w22value, "lbf"]},
                'w3': [1, "N"]}}

        bd = breakdown.Breakdown(TEST, "N")
        m = Model(bd.root, bd)
        sol = m.solve(verbosity=0)
        self.assertAlmostEqual(mag(sol('w')), 15, 5)
        self.assertAlmostEqual(mag(sol('w1')), 11, 5)
        self.assertAlmostEqual(mag(sol('w2')), 3, 5)
        self.assertAlmostEqual(mag(sol('w3')), 1, 5)
        self.assertAlmostEqual(mag(sol('w11')), 3, 5)
        self.assertAlmostEqual(mag(sol('w12')), 8, 5)
        self.assertAlmostEqual(mag(sol('w121')), 2, 5)
        self.assertAlmostEqual(mag(sol('w122')), 6, 5)
        self.assertAlmostEqual(mag(sol('w21')), 1, 5)
        self.assertAlmostEqual(mag(sol('w22')), w22value, 5)


class TestTightConstraintSet(unittest.TestCase):
    """Test tight constraint set"""

    def test_posyconstr_in_gp(self):
        """Tests tight constraint set with solve()"""
        x = Variable('x')
        x_min = Variable('x_{min}', 2)
        m = Model(x, [TightConstraintSet([x >= 1], raiseerror=True),
                      x >= x_min])
        with self.assertRaises(ValueError):
            m.solve(verbosity=0)
        m.substitutions[x_min] = 0.5
        self.assertAlmostEqual(m.solve(verbosity=0)["cost"], 1)

    def test_posyconstr_in_sp(self):
        x = Variable('x')
        y = Variable('y')
        with SignomialsEnabled():
            sig_constraint = (x + y >= 0.1)
        m = Model(x, [TightConstraintSet([x >= y], raiseerror=True),
                      x >= 2, y >= 1, sig_constraint])
        with self.assertRaises(ValueError):
            m.localsolve(verbosity=0)
        m.pop(1)
        self.assertAlmostEqual(m.localsolve(verbosity=0)["cost"], 1)

    def test_sigconstr_in_sp(self):
        """Tests tight constraint set with localsolve()"""
        x = Variable('x')
        y = Variable('y')
        x_min = Variable('x_{min}', 2)
        y_max = Variable('y_{max}', 0.5)
        with SignomialsEnabled():
            m = Model(x, [TightConstraintSet([x + y >= 1], raiseerror=True),
                          x >= x_min,
                          y <= y_max])
        with self.assertRaises(ValueError):
            m.localsolve(verbosity=0)
        m.substitutions[x_min] = 0.5
        self.assertAlmostEqual(m.localsolve(verbosity=0)["cost"], 0.5)

class TestBreakdown(unittest.TestCase):
    """test case for Breakdown class -- gets run for each installed solver"""
    name = "TestBreakdown_"
    solver = None
    ndig = None

    def test_breakdown(self):
        """
        Method to run unit tests on breakdown class
        """
        w22value = 2 if not gpkit.units else 0.449617

        weights = {'w': {'w1': {'w11': [3, "N"],
                                'w12': {'w121': [2, "N"], 'w122': [6, "N"]}},
                         'w2': {'w21': [1, "N"], 'w22': [w22value, "lbf"]},
                         'w3': [1, "N"]}}

        bd = breakdown.Breakdown(weights, "N")
        m = Model(bd.root, bd)
        sol = m.solve(verbosity=0)
        self.assertAlmostEqual(mag(sol('w')), 15, 5)
        self.assertAlmostEqual(mag(sol('w1')), 11, 5)
        self.assertAlmostEqual(mag(sol('w2')), 3, 5)
        self.assertAlmostEqual(mag(sol('w3')), 1, 5)
        self.assertAlmostEqual(mag(sol('w11')), 3, 5)
        self.assertAlmostEqual(mag(sol('w12')), 8, 5)
        self.assertAlmostEqual(mag(sol('w121')), 2, 5)
        self.assertAlmostEqual(mag(sol('w122')), 6, 5)
        self.assertAlmostEqual(mag(sol('w21')), 1, 5)
        self.assertAlmostEqual(mag(sol('w22')), w22value, 5)

TESTS = [TestConstraint, TestMonomialEquality, TestSignomialInequality,
         TestTightConstraintSet, TestBreakdown]

if __name__ == '__main__':
    run_tests(TESTS)<|MERGE_RESOLUTION|>--- conflicted
+++ resolved
@@ -3,23 +3,11 @@
 from gpkit import Variable, SignomialsEnabled, Posynomial, VectorVariable
 from gpkit.nomials import SignomialInequality, PosynomialInequality
 from gpkit.nomials import MonomialEquality
-<<<<<<< HEAD
-from gpkit.constraints import breakdown
-from gpkit import LinkConstraint, Model
-=======
 from gpkit import LinkedConstraintSet, Model
->>>>>>> 7058ba83
 from gpkit.constraints.tight import TightConstraintSet
 from gpkit.constraints import breakdown
 from gpkit.tests.helpers import run_tests
-<<<<<<< HEAD
 from gpkit.small_scripts import mag
-import gpkit
-=======
-import gpkit
-
-from gpkit.small_scripts import mag
->>>>>>> 7058ba83
 
 
 class TestConstraint(unittest.TestCase):
