--- conflicted
+++ resolved
@@ -2,13 +2,9 @@
 import unittest
 import time
 import numpy as np
-<<<<<<< HEAD
 from gpkit import Variable, VectorVariable, Model, NomialArray
 from gpkit.solution_array import SolutionArray
-=======
 import gpkit
-from gpkit import Variable, VectorVariable, Model
->>>>>>> 3606203a
 from gpkit.solution_array import results_table
 from gpkit.varkey import VarKey
 
@@ -71,16 +67,10 @@
         sol = m.solve(verbosity=0)
         Psol = sol.subinto(P_max)
         self.assertEqual(len(Psol), Nsweep)
-<<<<<<< HEAD
-        self.assertEqual(type(Psol), NomialArray)
-        self.assertAlmostEqual(0, np.max(np.abs(Pvals - Psol.c)))
-        self.assertAlmostEqual(0, np.max(np.abs(Psol.c - sol(P_max))))
-=======
         self.assertAlmostEqual(0*gpkit.units.m,
                                np.max(np.abs(Pvals*gpkit.units.m - Psol)))
         self.assertAlmostEqual(0*gpkit.units.m,
                                np.max(np.abs(Psol - sol(P_max))))
->>>>>>> 3606203a
 
     def test_table(self):
         x = Variable('x')
