--- conflicted
+++ resolved
@@ -94,16 +94,10 @@
         "Test Taylor expansion of secant(var)"
         x = Variable('x')
         self.assertEqual(te_secant(x, 1), 1 + x**2/2.)
-<<<<<<< HEAD
-        # TODO: floating point inaccuracy caused the c of x**4 to vary
-        #       slightly from the below fraction
-        # self.assertEqual(te_secant(x, 2), 1 + x**2/2. + 5*x**4/24.)
-=======
         a = te_secant(x, 2)
         b = 1 + x**2/2. + 5*x**4/24.
         self.assertTrue(all([abs(val) <= 1e-10
                              for val in (a.hmap - b.hmap).values()]))  # pylint:disable=no-member
->>>>>>> 7a83be7f
         self.assertEqual(te_secant(x, 0), 1)
         # make sure x was not modified
         self.assertEqual(x, Variable('x'))
