"""Tests for GP and SP classes"""
import unittest
import numpy as np
from gpkit import (Model, Monomial, settings, VectorVariable, Variable,
                   SignomialsEnabled, ArrayVariable, SignomialEquality)
from gpkit.constraints.bounded import Bounded
from gpkit.small_classes import CootMatrix
from gpkit.exceptions import InvalidGPConstraint
from gpkit import NamedVariables, units

NDIGS = {"cvxopt": 4, "mosek": 5, "mosek_cli": 5}
# name: decimal places of accuracy


class TestGP(unittest.TestCase):
    """
    Test GeometricPrograms.
    This TestCase gets run once for each installed solver.
    """
    name = "TestGP_"
    # solver and ndig get set in loop at bottom this file, a bit hacky
    solver = None
    ndig = None

    def test_trivial_gp(self):
        """
        Create and solve a trivial GP:
            minimize    x + 2y
            subject to  xy >= 1

        The global optimum is (x, y) = (sqrt(2), 1/sqrt(2)).
        """
        x = Monomial('x')
        y = Monomial('y')
        prob = Model(cost=(x + 2*y),
                     constraints=[x*y >= 1])
        sol = prob.solve(solver=self.solver, verbosity=0)
        self.assertEqual(type(prob.latex()), str)
        # pylint: disable=protected-access
        self.assertEqual(type(prob._repr_latex_()), str)
        self.assertAlmostEqual(sol("x"), np.sqrt(2.), self.ndig)
        self.assertAlmostEqual(sol("y"), 1/np.sqrt(2.), self.ndig)
        self.assertAlmostEqual(sol("x") + 2*sol("y"),
                               2*np.sqrt(2),
                               self.ndig)
        self.assertAlmostEqual(sol["cost"], 2*np.sqrt(2), self.ndig)

    def test_sigeq(self):
        x = Variable("x")
        y = VectorVariable(1, "y")  # test vector input to sigeq
        c = Variable("c")
        with SignomialsEnabled():
            m = Model(c, [c >= (x + 0.25)**2 + (y - 0.5)**2,
                          SignomialEquality(x**2 + x, y)])
        sol = m.localsolve(solver=self.solver, verbosity=0)
        self.assertAlmostEqual(sol("x"), 0.1639472, self.ndig)
        self.assertAlmostEqual(sol("y"), 0.1908254, self.ndig)
        self.assertAlmostEqual(sol("c"), 0.2669448, self.ndig)

    def test_601(self):
        # tautological monomials should solve but not pass to the solver
        x = Variable("x")
        y = Variable("y", 2)
        m = Model(x,
                  [x >= 1,
                   y == 2])
        m.solve(solver=self.solver, verbosity=0)
        self.assertEqual(len(m.program[0]), 2)  # pylint:disable=unsubscriptable-object
        self.assertEqual(len(m.program.posynomials), 2)

    def test_cost_freeing(self):
        "Test freeing a variable that's in the cost."
        x = Variable("x", 1)
        x_min = Variable("x_{min}", 2)
        m = Model(x, [x >= x_min])
        self.assertRaises((RuntimeWarning, ValueError), m.solve,
                          solver=self.solver, verbosity=0)
        del m.substitutions["x"]
        self.assertAlmostEqual(m.solve(solver=self.solver,
                                       verbosity=0)["cost"], 2)
        del m.substitutions["x_{min}"]
        self.assertRaises((RuntimeWarning, ValueError), m.solve,
                          solver=self.solver, verbosity=0)

    def test_simple_united_gp(self):
        R = Variable("R", "nautical_miles")
        if not R.units:
            return
        a0 = Variable("a0", 340.29, "m/s")
        theta = Variable("\\theta", 0.7598)
        t = Variable("t", 10, "hr")
        T_loiter = Variable("T_{loiter}", 1, "hr")
        T_reserve = Variable("T_{reserve}", 45, "min")
        M = VectorVariable(2, "M")

        prob = Model(1/R,
                     [t >= sum(R/a0/M/theta**0.5) + T_loiter + T_reserve,
                      M <= 0.76])
        sol = prob.solve(solver=self.solver, verbosity=0)
        almostequal = self.assertAlmostEqual
        almostequal(0.000553226/R.units/sol["cost"], 1, self.ndig)
        almostequal(340.29*a0.units/sol["constants"]["a0"], 1, self.ndig)
        almostequal(340.29*a0.units/sol["variables"]["a0"], 1, self.ndig)
        almostequal(1807.58*R.units/sol["freevariables"]["R"], 1, self.ndig)

    def test_trivial_vector_gp(self):
        """
        Create and solve a trivial GP with VectorVariables
        """
        x = VectorVariable(2, 'x')
        y = VectorVariable(2, 'y')
        prob = Model(cost=(sum(x) + 2*sum(y)),
                     constraints=[x*y >= 1])
        sol = prob.solve(solver=self.solver, verbosity=0)
        self.assertEqual(sol('x').shape, (2,))
        self.assertEqual(sol('y').shape, (2,))
        for x, y in zip(sol('x'), sol('y')):
            self.assertAlmostEqual(x, np.sqrt(2.), self.ndig)
            self.assertAlmostEqual(y, 1/np.sqrt(2.), self.ndig)
        self.assertAlmostEqual(sol["cost"]/(4*np.sqrt(2)), 1., self.ndig)

    def test_sensitivities(self):
        W_payload = Variable("W_{payload}", 175*(195 + 30), "lbf")
        if not W_payload.units:
            return
        f_oew = Variable("f_{oew}", 0.53, "-", "OEW/MTOW")
        fuel_per_nm = Variable("\\theta_{fuel}", 13.75, "lbf/nautical_mile")
        R = Variable("R", 3000, "nautical_miles", "range")
        mtow = Variable("MTOW", "lbf", "max take off weight")

        m = Model(61.3e6*units.USD*(mtow/(1e5*units.lbf))**0.807,
                  [mtow >= W_payload + f_oew*mtow + fuel_per_nm*R])
        sol = m.solve(solver=self.solver, verbosity=0)
        senss = sol["sensitivities"]["constants"]
        self.assertAlmostEqual(senss[f_oew], 0.91, 2)
        self.assertAlmostEqual(senss[R], 0.41, 2)
        self.assertAlmostEqual(senss[fuel_per_nm], 0.41, 2)
        self.assertAlmostEqual(senss[W_payload], 0.39, 2)

    def test_zero_lower_unbounded(self):
        x = Variable('x', value=4)
        y = Variable('y', value=0)
        z = Variable('z')
        t1 = Variable('t1')
        t2 = Variable('t2')

        prob = Model(z, [z >= x + t1,
                         t1 >= t2,
                         t2 >= y])
        prob.zero_lower_unbounded_variables()
        sol = prob.solve(verbosity=0)
        self.assertAlmostEqual(sol["cost"]/x.value, 1, self.ndig)
        self.assertAlmostEqual(sol("t2"), 0, self.ndig)

    def test_mdd_example(self):
        Cl = Variable("Cl", 0.5, "-", "Lift Coefficient")
        Mdd = Variable("Mdd", "-", "Drag Divergence Mach Number")
        m1 = Model(1/Mdd, [1 >= 5*Mdd + 0.5, Mdd >= 0.00001])
        m2 = Model(1/Mdd, [1 >= 5*Mdd + 0.5])
        m3 = Model(1/Mdd, [1 >= 5*Mdd + Cl, Mdd >= 0.00001])
        sol1 = m1.solve(solver=self.solver, verbosity=0)
        sol2 = m2.solve(solver=self.solver, verbosity=0)
        sol3 = m3.solve(solver=self.solver, verbosity=0)
        # pylint: disable=no-member
        gp1, gp2, gp3 = [m.program for m in [m1, m2, m3]]
        self.assertEqual(gp1.A, CootMatrix(row=[0, 1, 2],
                                           col=[0, 0, 0],
                                           data=[-1, 1, -1]))
        self.assertEqual(gp2.A, CootMatrix(row=[0, 1],
                                           col=[0, 0],
                                           data=[-1, 1]))
        self.assertEqual(gp3.A, CootMatrix(row=[0, 1, 2],
                                           col=[0, 0, 0],
                                           data=[-1, 1, -1]))
        self.assertAlmostEqual(sol1(Mdd), sol2(Mdd))
        self.assertAlmostEqual(sol1(Mdd), sol3(Mdd))
        self.assertAlmostEqual(sol2(Mdd), sol3(Mdd))

    def test_additive_constants(self):
        x = Variable('x')
        m = Model(1/x, [1 >= 5*x + 0.5, 1 >= 10*x])
        m.solve(verbosity=0)
        # pylint: disable=no-member
        gp = m.program  # created by solve()
        self.assertEqual(gp.cs[1], gp.cs[2])
        self.assertEqual(gp.A.data[1], gp.A.data[2])

    def test_zeroing(self):
        L = Variable("L")
        k = Variable("k", 0)
        with SignomialsEnabled():
            constr = [L-5*k <= 10]
        sol = Model(1/L, constr).solve(self.solver, verbosity=0)
        self.assertAlmostEqual(sol(L), 10, self.ndig)
        self.assertAlmostEqual(sol["cost"], 0.1, self.ndig)

    def test_singular(self):
        """
        Create and solve GP with a singular A matrix
        """
        if self.solver == 'cvxopt':
            # cvxopt can't solve this problem
            # (see https://github.com/cvxopt/cvxopt/issues/36)
            return
        x = Variable('x')
        y = Variable('y')
        m = Model(y*x, [y*x >= 12])
        sol = m.solve(solver=self.solver, verbosity=0)
        self.assertAlmostEqual(sol["cost"], 12, self.ndig)

    def test_constants_in_objective_1(self):
        '''Issue 296'''
        x1 = Variable('x1')
        x2 = Variable('x2')
        m = Model(1. + x1 + x2, [x1 >= 1., x2 >= 1.])
        sol = m.solve(solver=self.solver, verbosity=0)
        self.assertAlmostEqual(sol["cost"], 3, self.ndig)

    def test_constants_in_objective_2(self):
        '''Issue 296'''
        x1 = Variable('x1')
        x2 = Variable('x2')
        m = Model(x1**2 + 100 + 3*x2, [x1 >= 10., x2 >= 15.])
        sol = m.solve(solver=self.solver, verbosity=0)
        self.assertAlmostEqual(sol["cost"]/245., 1, self.ndig)

    def test_terminating_constant_(self):
        x = Variable('x')
        y = Variable('y', value=0.5)
        prob = Model(1/x, [x + y <= 4])
        sol = prob.solve(verbosity=0)
        self.assertAlmostEqual(sol["cost"], 1/3.5, self.ndig)

    def test_exps_is_tuple(self):
        """issue 407"""
        x = Variable('x')
        m = Model(x, [x >= 1])
        m.solve(verbosity=0)
        self.assertEqual(type(m.program.cost.exps), tuple)

    def test_posy_simplification(self):
        "issue 525"
        D = Variable('D')
        mi = Variable('m_i')
        V = Variable('V', 1)
        m1 = Model(D + V, [V >= mi + 0.4])
        m2 = Model(D + 1, [1 >= mi + 0.4])
        gp1 = m1.gp(verbosity=0)
        gp2 = m2.gp(verbosity=0)
        # pylint: disable=no-member
        self.assertEqual(gp1.A, gp2.A)
        self.assertTrue(gp1.cs == gp2.cs)


class TestSP(unittest.TestCase):
    """test case for SP class -- gets run for each installed solver"""
    name = "TestSP_"
    solver = None
    ndig = None

    def test_sp_bounded(self):
        x = Variable("x")
        y = Variable("y")

        with SignomialsEnabled():
            m = Model(x, [x + y >= 1, y <= 0.1])  # solves
        cost = m.localsolve(verbosity=0)["cost"]
        self.assertAlmostEqual(cost, 0.9, self.ndig)

        with SignomialsEnabled():
            m = Model(x, [x + y >= 1])  # dual infeasible
        with self.assertRaises((RuntimeWarning, ValueError)):
            m.localsolve(verbosity=0)

        with SignomialsEnabled():
            m = Model(x, Bounded([x + y >= 1], verbosity=0))
        sol = m.localsolve(verbosity=0)
<<<<<<< HEAD
        if "value near lower bound" in sol["boundedness"]:
            self.assertEqual(x.key,
                             sol["boundedness"]["value near lower bound"][0])
        if "value near upper bound" in sol["boundedness"]:
            self.assertEqual(y.key,
                             sol["boundedness"]["value near upper bound"][0])
=======
        boundedness = sol["boundedness"]
        if "value near lower bound" in boundedness:
            self.assertEqual(x.key, boundedness["value near lower bound"][0])
        if "value near upper bound" in boundedness:
            self.assertEqual(y.key, boundedness["value near upper bound"][0])
>>>>>>> 7a83be7f

    def test_values_vs_subs(self):
        # Substitutions update method
        x = Variable("x")
        y = Variable("y")
        z = Variable("z")

        with SignomialsEnabled():
            constraints = [x + y >= z,
                           y >= x - 1]
        m = Model(x + y*z, constraints)
        m.substitutions.update({"z": 5})
        sol = m.localsolve(verbosity=0)
        self.assertAlmostEqual(sol["cost"], 13, self.ndig)

        # Constant variable declaration method
        z = Variable("z", 5)
        with SignomialsEnabled():
            constraints = [x + y >= z,
                           y >= x - 1]
        m = Model(x + y*z, constraints)
        sol = m.localsolve(verbosity=0)
        self.assertAlmostEqual(sol["cost"], 13, self.ndig)

    def test_initially_infeasible(self):
        x = Variable("x")
        y = Variable("y")

        with SignomialsEnabled():
            sigc = x >= y + y**2 - y**3
            sigc2 = x <= y**0.5

        m = Model(1/x, [sigc, sigc2, y <= 0.5])

        sol = m.localsolve(verbosity=0)
        self.assertAlmostEqual(sol["cost"], 2**0.5, self.ndig)
        self.assertAlmostEqual(sol(y), 0.5, self.ndig)
        second_solve_key_names = [key.name[:5]
                                  for key in m.program.gps[1].cost.exp.keys()
                                  if key.name[:5] == "\\fbox"]
        self.assertIn("\\fbox", second_solve_key_names)

    def test_sp_substitutions(self):
        x = Variable('x')
        y = Variable('y', 1)
        z = Variable('z', 4)

        with self.assertRaises(ValueError):
            with SignomialsEnabled():
                m = Model(x, [x + z >= y])
                m.localsolve()

        with SignomialsEnabled():
            m = Model(x, [x + y >= z])
        self.assertAlmostEqual(m.solve(self.solver, verbosity=0)["cost"], 3)

    def test_trivial_sp(self):
        x = Variable('x')
        y = Variable('y')
        with SignomialsEnabled():
            m = Model(x, [x >= 1-y, y <= 0.1])
        with self.assertRaises(InvalidGPConstraint):
            m.solve(verbosity=0)
        sol = m.localsolve(self.solver, verbosity=0)
        self.assertAlmostEqual(sol["variables"]["x"], 0.9, self.ndig)
        with SignomialsEnabled():
            m = Model(x, [x+y >= 1, y <= 0.1])
        sol = m.localsolve(self.solver, verbosity=0)
        self.assertAlmostEqual(sol["variables"]["x"], 0.9, self.ndig)

    def test_tautological_spconstraint(self):
        x = Variable('x')
        y = Variable('y')
        z = Variable('z', 0)
        with SignomialsEnabled():
            m = Model(x, [x >= 1-y, y <= 0.1, y >= z])
        with self.assertRaises(InvalidGPConstraint):
            m.solve(verbosity=0)
        sol = m.localsolve(self.solver, verbosity=0)
        self.assertAlmostEqual(sol["variables"]["x"], 0.9, self.ndig)

    def test_relaxation(self):
        x = Variable("x")
        y = Variable("y")
        with SignomialsEnabled():
            constraints = [y + x >= 2, y <= x]
        objective = x
        m = Model(objective, constraints)
        m.localsolve(verbosity=0)

        # issue #257

        A = VectorVariable(2, "A")
        B = ArrayVariable([2, 2], "B")
        C = VectorVariable(2, "C")
        with SignomialsEnabled():
            constraints = [A <= B.dot(C),
                           B <= 1,
                           C <= 1]
        obj = 1/A[0] + 1/A[1]
        m = Model(obj, constraints)
        m.localsolve(verbosity=0)

    def test_issue180(self):
        L = Variable("L")
        Lmax = Variable("L_{max}", 10)
        W = Variable("W")
        Wmax = Variable("W_{max}", 10)
        A = Variable("A", 10)
        Obj = Variable("Obj")
        a_val = 0.01
        a = Variable("a", a_val)
        with SignomialsEnabled():
            eqns = [L <= Lmax,
                    W <= Wmax,
                    L*W >= A,
                    Obj >= a*(2*L + 2*W) + (1-a)*(12 * W**-1 * L**-3)]
        m = Model(Obj, eqns)
        spsol = m.solve(self.solver, verbosity=0)
        # now solve as GP
        eqns[-1] = (Obj >= a_val*(2*L + 2*W) + (1-a_val)*(12 * W**-1 * L**-3))
        m = Model(Obj, eqns)
        gpsol = m.solve(self.solver, verbosity=0)
        self.assertAlmostEqual(spsol['cost'], gpsol['cost'])

    def test_trivial_sp2(self):
        x = Variable("x")
        y = Variable("y")

        # converging from above
        with SignomialsEnabled():
            constraints = [y + x >= 2, y >= x]
        objective = y
        x0 = 1
        y0 = 2
        m = Model(objective, constraints)
        sol1 = m.localsolve(x0={x: x0, y: y0}, verbosity=0, solver=self.solver)

        # converging from right
        with SignomialsEnabled():
            constraints = [y + x >= 2, y <= x]
        objective = x
        x0 = 2
        y0 = 1
        m = Model(objective, constraints)
        sol2 = m.localsolve(x0={x: x0, y: y0}, verbosity=0, solver=self.solver)

        self.assertAlmostEqual(sol1["variables"]["x"],
                               sol2["variables"]["x"], self.ndig)
        self.assertAlmostEqual(sol1["variables"]["y"],
                               sol2["variables"]["x"], self.ndig)

    def test_sp_initial_guess_sub(self):
        x = Variable("x")
        y = Variable("y")
        x0 = 2
        y0 = 2
        with SignomialsEnabled():
            constraints = [y + x >= 4, y <= x]
        objective = x
        m = Model(objective, constraints)
        try:
            sol = m.localsolve(x0={x: x0, y: y0}, verbosity=0,
                               solver=self.solver)
        except TypeError:
            self.fail("Call to local solve with only variables failed")
        self.assertAlmostEqual(sol(x), 2, self.ndig)
        self.assertAlmostEqual(sol["cost"], 2, self.ndig)

        try:
            sol = m.localsolve(x0={"x": x0, "y": y0}, verbosity=0,
                               solver=self.solver)
        except TypeError:
            self.fail("Call to local solve with only variable strings failed")
        self.assertAlmostEqual(sol("x"), 2, self.ndig)
        self.assertAlmostEqual(sol["cost"], 2, self.ndig)

        try:
            sol = m.localsolve(x0={"x": x0, y: y0}, verbosity=0,
                               solver=self.solver)
        except TypeError:
            self.fail("Call to local solve with a mix of variable strings "
                      "and variables failed")
        self.assertAlmostEqual(sol["cost"], 2, self.ndig)

    def test_small_named_signomial(self):
        x = Variable('x')
        z = Variable('z')
        local_ndig = 4
        nonzero_adder = 0.1  # TODO: support reaching zero, issue #348
        with SignomialsEnabled():
            J = 0.01*(x - 1)**2 + nonzero_adder
            with NamedVariables("SmallSignomial"):
                m = Model(z, [z >= J])
        sol = m.localsolve(verbosity=0)
        self.assertAlmostEqual(sol['cost'], nonzero_adder, local_ndig)
        self.assertAlmostEqual(sol('x'), 0.98725425, self.ndig)

    def test_sigs_not_allowed_in_cost(self):
        with SignomialsEnabled():
            x = Variable('x')
            y = Variable('y')
            J = 0.01*((x - 1)**2 + (y - 1)**2) + (x*y - 1)**2
            m = Model(J)
            with self.assertRaises(TypeError):
                m.localsolve(verbosity=0)

    def test_partial_sub_signomial(self):
        "Test SP partial x0 initialization"
        x = Variable('x')
        y = Variable('y')
        with SignomialsEnabled():
            m = Model(x, [x + y >= 1, y <= 0.5])
        gp = m.sp().gp(x0={x: 0.5}, verbosity=0)  # pylint: disable=no-member
        first_gp_constr_posy = gp[0][0].as_posyslt1()[0]
        self.assertEqual(first_gp_constr_posy.exp[x.key], -1./3)

    def test_reassigned_constant_cost(self):
        # for issue 1131
        x = Variable('x')
        x_min = Variable('x_min', 1)
        y = Variable('y')
        with SignomialsEnabled():
            m = Model(y, [y + 0.5 >= x, x >= x_min])
        m.localsolve(verbosity=0, solver=self.solver)
        del m.substitutions[x_min]
        m.cost = 1/x_min
        self.assertNotIn(x_min, m.sp().substitutions)

    def test_unbounded_debugging(self):
        "Test nearly-dual-feasible problems"
        x = Variable("x")
        y = Variable("y")
        m = Model(x*y, [x*y**1.01 >= 100])
        with self.assertRaises((RuntimeWarning, ValueError)):
            m.solve(self.solver, verbosity=0)
        # test one-sided bound
        m = Model(x*y, Bounded(m, verbosity=0, lower=0.001))
        sol = m.solve(self.solver, verbosity=0)
        bounds = sol["boundedness"]
        self.assertEqual(bounds["sensitive to lower bound"], [x.key])
        # end test one-sided bound
        m = Model(x*y, Bounded(m, verbosity=0))
        sol = m.solve(self.solver, verbosity=0)
        bounds = sol["boundedness"]
        if "sensitive to upper bound" in bounds:
            self.assertEqual(bounds["sensitive to upper bound"], [y.key])
        if "sensitive to lower bound" in bounds:
            self.assertEqual(bounds["sensitive to lower bound"], [x.key])


class TestModelSolverSpecific(unittest.TestCase):
    """test cases run only for specific solvers"""
    def test_cvxopt_kwargs(self):
        if "cvxopt" not in settings["installed_solvers"]:
            return
        x = Variable("x")
        m = Model(x, [x >= 12])
        # make sure it's possible to pass the kktsolver option to cvxopt
        sol = m.solve(solver="cvxopt", verbosity=0, kktsolver="ldl")
        self.assertAlmostEqual(sol["cost"], 12., NDIGS["cvxopt"])


class Thing(Model):
    "a thing, for model testing"
    def setup(self, length):
        a = VectorVariable(length, "a", "g/m")
        b = VectorVariable(length, "b", "m")
        c = Variable("c", 17/4., "g")
        return [a >= c/b]


class Box(Model):
    "simple box for model testing"
    def setup(self):
        h = Variable("h", "m", "height")
        w = Variable("w", "m", "width")
        d = Variable("d", "m", "depth")
        V = Variable("V", "m**3", "volume")
        return [V == h*w*d]

class BoxAreaBounds(Model):
    "for testing functionality of separate analysis models"
    def setup(self, box):
        A_wall = Variable("A_{wall}", 100, "m^2", "Upper limit, wall area")
        A_floor = Variable("A_{floor}", 50, "m^2", "Upper limit, floor area")

        return [2*box["h"]*box["w"] + 2*box["h"]*box["d"] <= A_wall,
                box["w"]*box["d"] <= A_floor]


class TestModelNoSolve(unittest.TestCase):
    """model tests that don't require a solver"""
    def test_modelname_added(self):
        t = Thing(2)
        for vk in t.varkeys:
            self.assertEqual(vk.models, ["Thing"])

    def test_no_naming_on_var_access(self):
        # make sure that analysis models don't add their names to
        # variables looked up from other models
        box = Box()
        area_bounds = BoxAreaBounds(box)
        M = Model(box["V"], [box, area_bounds])
        for var in ("h", "w", "d"):
            self.assertEqual(len(M.variables_byname(var)), 1)


TESTS = [TestModelSolverSpecific, TestModelNoSolve]
MULTI_SOLVER_TESTS = [TestGP, TestSP]

for testcase in MULTI_SOLVER_TESTS:
    for solver in settings["installed_solvers"]:
        if solver:
            test = type(testcase.__name__+"_"+solver,
                        (testcase,), {})
            setattr(test, "solver", solver)
            setattr(test, "ndig", NDIGS[solver])
            TESTS.append(test)

if __name__ == "__main__":
    # pylint: disable=wrong-import-position
    from gpkit.tests.helpers import run_tests
    run_tests(TESTS)<|MERGE_RESOLUTION|>--- conflicted
+++ resolved
@@ -275,20 +275,11 @@
         with SignomialsEnabled():
             m = Model(x, Bounded([x + y >= 1], verbosity=0))
         sol = m.localsolve(verbosity=0)
-<<<<<<< HEAD
-        if "value near lower bound" in sol["boundedness"]:
-            self.assertEqual(x.key,
-                             sol["boundedness"]["value near lower bound"][0])
-        if "value near upper bound" in sol["boundedness"]:
-            self.assertEqual(y.key,
-                             sol["boundedness"]["value near upper bound"][0])
-=======
         boundedness = sol["boundedness"]
         if "value near lower bound" in boundedness:
             self.assertEqual(x.key, boundedness["value near lower bound"][0])
         if "value near upper bound" in boundedness:
             self.assertEqual(y.key, boundedness["value near upper bound"][0])
->>>>>>> 7a83be7f
 
     def test_values_vs_subs(self):
         # Substitutions update method
