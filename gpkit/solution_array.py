--- conflicted
+++ resolved
@@ -72,12 +72,7 @@
     title = "Tightest Constraints"
     data = [((-float("%+6.2g" % c.relax_sensitivity), str(c)),
              "%+6.2g" % c.relax_sensitivity, c)
-<<<<<<< HEAD
-            for c in self.model.flat()
-            if c.relax_sensitivity >= tight_senss]
-=======
             for c in self.model.flat() if c.relax_sensitivity >= tight_senss]
->>>>>>> e521d935
     if not data:
         lines = ["No constraints had a sensitivity above %+5.1g."
                  % tight_senss]
@@ -95,13 +90,8 @@
     if not self.model:
         return []
     title = "All Loose Constraints"
-<<<<<<< HEAD
-    data = [(0, "", c) for c in self.model.flat()
-            if c.relax_sensitivity <= loose_senss]
-=======
     data = [(0, "", c)
             for c in self.model.flat() if c.relax_sensitivity <= loose_senss]
->>>>>>> e521d935
     if not data:
         lines = ["No constraints had a sensitivity below %+6.2g."
                  % loose_senss]
