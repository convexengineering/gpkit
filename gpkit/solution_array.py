--- conflicted
+++ resolved
@@ -663,17 +663,10 @@
         return out
 
     def table(self, showvars=(),
-<<<<<<< HEAD
-              tables=("cost", "warnings", "sweepvariables",
-                      "freevariables", "constants", "sensitivities",
-                      "tightest constraints"),
-              **kwargs):
-=======
               tables=("cost", "warnings", "model sensitivities",
                       "sweepvariables", "freevariables",
                       "constants", "sensitivities", "tightest constraints"),
               sortmodelsbysenss=True, **kwargs):
->>>>>>> 746985f7
         """A table representation of this SolutionArray
 
         Arguments
@@ -693,7 +686,7 @@
         -------
         str
         """
-        if sortmodelsbysenss:
+        if sortmodelsbysenss and "sensitivities" in self:
             kwargs["sortmodelsbysenss"] = self["sensitivities"]["models"]
         else:
             kwargs["sortmodelsbysenss"] = False
