--- conflicted
+++ resolved
@@ -1,19 +1,9 @@
 """Defines SolutionArray class"""
-<<<<<<< HEAD
 import numpy as np
 from collections import Iterable
 from functools import reduce as functools_reduce
 from operator import mul
 from .nomials import NomialArray
-=======
-from collections import Iterable
-from functools import reduce as functools_reduce
-from operator import mul
-
-import numpy as np
-
-from .posyarray import PosyArray
->>>>>>> 3606203a
 from .nomials import Monomial
 from .varkey import VarKey
 from .small_classes import Strings, Quantity
@@ -81,21 +71,12 @@
             return p_subbed.c
         return p_subbed
 
-<<<<<<< HEAD
-    def subinto(self, p):
-        "Returns NomialArray of each solution substituted into p."
-        if p in self["variables"]:
-            return NomialArray(self["variables"][p])
-        elif len(self) > 1:
-            return NomialArray([self.atindex(i).subinto(p)
-=======
     def subinto(self, posy):
-        "Returns PosyArray of each solution substituted into posy."
+        "Returns NomialArray of each solution substituted into posy."
         if posy in self["variables"]:
             return self["variables"][posy]
         elif len(self) > 1:
-            return PosyArray([self.atindex(i).subinto(posy)
->>>>>>> 3606203a
+            return NomialArray([self.atindex(i).subinto(posy)
                               for i in range(len(self))])
         else:
             return posy.sub(self["variables"])
@@ -109,18 +90,11 @@
 
         Returns scalar, unitless values.
         """
-<<<<<<< HEAD
-        if p in self["variables"]["sensitivities"]:
-            return NomialArray(self["variables"]["sensitivities"][p])
+        if nomial in self["variables"]["sensitivities"]:
+            return NomialArray(self["variables"]["sensitivities"][nomial])
         elif len(self) > 1:
-            return NomialArray([self.atindex(i).subinto(p)
-=======
-        if nomial in self["variables"]["sensitivities"]:
-            return PosyArray(self["variables"]["sensitivities"][nomial])
-        elif len(self) > 1:
-            return PosyArray([self.atindex(i).subinto(nomial)
->>>>>>> 3606203a
-                              for i in range(len(self))])
+            return NomialArray([self.atindex(i).subinto(nomial)
+                                for i in range(len(self))])
         else:
             subbed = nomial.sub(self["variables"]["sensitivities"],
                                 require_positive=False)
@@ -171,14 +145,7 @@
             elif not subdict:
                 continue
             elif table == "sensitivities":
-<<<<<<< HEAD
                 strs += results_table(subdict["constants"], table_title,
-                                      fixedcols=fixedcols,
-                                      included_models=included_models,
-                                      excluded_models=excluded_models,
-=======
-                strs += results_table(subdict["variables"], table_title,
->>>>>>> 3606203a
                                       minval=1e-2,
                                       sortbyvals=True,
                                       printunits=False,
