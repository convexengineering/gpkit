--- conflicted
+++ resolved
@@ -1,9 +1,4 @@
 "Module for the interactive and plotting functions of GPkit"
 from .ractor import ractorjs, ractorpy, showcadtoon
-<<<<<<< HEAD
-from .plotting import plot_frontiers
 from .sensitivity_map import SensitivityMap
-=======
-from .sensitivity_map import SensitivityMap
-from .plot_sweep import plot_1dsweepgrid
->>>>>>> 50075418
+from .plot_sweep import plot_1dsweepgrid