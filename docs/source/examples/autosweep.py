--- conflicted
+++ resolved
@@ -37,16 +37,9 @@
 m2 = Model(A**2, [A >= (l/3)**2, A >= (l/3)**0.5 * units.m**1.5])
 tol2 = {"mosek": 1e-12, "cvxopt": 1e-7,
         "mosek_cli": 1e-6}[gpkit.settings["default_solver"]]
-<<<<<<< HEAD
-bst2 = autosweep_1d(m2, tol2, l, [1, 10], verbosity=0)
-print("Solved after %2i passes, cost logtol +/-%.3g" % (bst2.nsols, bst2.tol))
-print("Table of solutions used in the autosweep:")
-print(bst2.solarray.table())
-=======
 # test Model method
 sol2 = m2.autosweep({l: [1, 10]}, tol2, verbosity=0)
 bst2 = sol2.bst
-print "Solved after %2i passes, cost logtol +/-%.3g" % (bst2.nsols, bst2.tol)
-print "Table of solutions used in the autosweep:"
-print bst2.solarray.table()
->>>>>>> f7b41077
+print("Solved after %2i passes, cost logtol +/-%.3g" % (bst2.nsols, bst2.tol))
+print("Table of solutions used in the autosweep:")
+print(bst2.solarray.table())