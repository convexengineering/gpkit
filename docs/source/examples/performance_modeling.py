--- conflicted
+++ resolved
@@ -242,17 +242,6 @@
 sol = M.solve(verbosity=0)
 print(sol.diff("solution.pkl", showvars=vars_of_interest, sortbymodel=False))
 
-<<<<<<< HEAD
-# this will only make an image when run in jupyter notebook
-# from gpkit.interactive.sankey import Sankey
-from gpkit.interactive.sankey import Sankey
-variablesankey = Sankey(sol, M).diagram(AC.wing.A)
-sankey = Sankey(sol, M).diagram(width=1200, height=400, maxlinks=30)
-sankey  # pylint: disable=pointless-statement
-
-from gpkit.interactive.references import referencesplot
-referencesplot(M, openimmediately=False)
-=======
 try:
     from gpkit.interactive.sankey import Sankey
     variablesankey = Sankey(sol, M).diagram(AC.wing.A)
@@ -261,4 +250,6 @@
     sankey  # pylint: disable=pointless-statement
 except (ImportError, ModuleNotFoundError):
     print("Making Sankey diagrams requires the ipysankeywidget package")
->>>>>>> 3aa5baa1
+    
+from gpkit.interactive.references import referencesplot
+referencesplot(M, openimmediately=False)